--- conflicted
+++ resolved
@@ -137,13 +137,9 @@
         self.runCommand()
 
     def showPrompt(self):
-<<<<<<< HEAD
-        # Example: svr03:~#
-=======
         if (self.honeypot.execcmd != None):
             return
-        # Example: nas3:~#
->>>>>>> 52d39847
+        # Example: srv03:~#
         #prompt = '%s:%%(path)s' % self.honeypot.hostname
         # Example: root@svr03:~#     (More of a "Debianu" feel)
         prompt = '%s@%s:%%(path)s' % (self.honeypot.user.username, self.honeypot.hostname,)
