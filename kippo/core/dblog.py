# Copyright (c) 2009-2014 Upi Tamminen <desaster@gmail.com>
# See the COPYRIGHT file for more information

import re
import time
import abc

# dblog now operates based on eventids, no longer on regex parsing of the entry.
# add an eventid using keyword args and it will be picked up by the dblogger
# the KIPPxxxx naming convention is still subject to change.

# KIPP0001 : create session
# KIPP0002 : succesful login
# KIPP0003 : failed login
# KIPP0004 : TTY log opened
# KIPP0005 : handle command
# KIPP0006 : handle unknown command
# KIPP0007 : file download
# KIPP0008 : INPUT
# KIPP0009 : SSH Version
# KIPP0010 : Terminal Size
# KIPP0011 : Connection Lost

class DBLogger(object):
    __metaclass__ = abc.ABCMeta

    def __init__(self, cfg):
        self.cfg = cfg
        self.sessions = {}
        self.ttylogs = {}
        self.re_sessionlog = re.compile(
            '.*HoneyPotTransport,([0-9]+),[0-9.]+$')

<<<<<<< HEAD
        # KIPP0001 is special since it kicks off new logging session,
        # and is not handled here
        self.events = {
          'KIPP0002': self.handleLoginSucceeded,
          'KIPP0003': self.handleLoginFailed,
          'KIPP0004': self.handleTTYLogOpened,
          'KIPP0005': self.handleCommand,
          'KIPP0006': self.handleUnknownCommand,
          'KIPP0007': self.handleFileDownload,
          'KIPP0008': self.handleInput,
          'KIPP0009': self.handleClientVersion,
          'KIPP0010': self.handleTerminalSize,
          'KIPP0011': self._connectionLost,
        }

=======
        # :dispatch: means the message has been delivered directly via
        # logDispatch, instead of relying on the twisted logging, which breaks
        # on scope changes.
        self.re_map = [(re.compile(x[0]), x[1]) for x in (
            ('^connection lost$',
                self._connectionLost),
            ('^login attempt \[(?P<username>.*)\]/\[(?P<password>.*)\] failed',
                self.handleLoginFailed),
            ('^login attempt \[(?P<username>.*)\]/\[(?P<password>.*)\] succeeded',
                self.handleLoginSucceeded),
            ('^Opening TTY log: (?P<logfile>.*)$',
                self.handleTTYLogOpened),
            ('^:dispatch: Command found: (?P<input>.*)$',
                self.handleCommand),
            ('^:dispatch: Command not found: (?P<input>.*)$',
                self.handleUnknownCommand),
            ('^:dispatch: Saving URL \((?P<url>.*)\) to (?P<outfile>.*)$',
                self.handleFileDownload),
            ('^:dispatch: SHA sum (?P<shasum>.*) of URL (?P<url>.*) in file (?P<outfile>.*)$',
                self.handleShaSum),
            ('^:dispatch: Updated outfile (?P<outfile>.*) to (?P<dl_file>.*) with SHA sum (?P<shasum>.*)$',
                self.handleUpdatedFile),
            ('^INPUT \((?P<realm>[a-zA-Z0-9]+)\): (?P<input>.*)$',
                self.handleInput),
            ('^Terminal size: (?P<height>[0-9]+) (?P<width>[0-9]+)$',
                self.handleTerminalSize),
            ('^Remote SSH version: (?P<version>.*)$',
                self.handleClientVersion),
            )]
>>>>>>> b2bc38e9
        self.start(cfg)

    # used when the HoneypotTransport prefix is not available.
    def logDispatch(self, *msg, **kw):
        ev = kw
        ev['message'] = msg
        self.emit(ev)

<<<<<<< HEAD
    def start():
        """Hook that can be used to set up connections in dbloggers"""
=======
    def start(self, cfg):
>>>>>>> b2bc38e9
        pass

    def getSensor(self):
        if self.cfg.has_option('honeypot', 'sensor_name'):
            return self.cfg.get('honeypot', 'sensor_name')
        return None

    def nowUnix(self):
        """return the current UTC time as an UNIX timestamp"""
        return int(time.mktime(time.gmtime()[:-1] + (-1,)))

    def emit(self, ev):
        # ignore stdout and stderr
        if 'printed' in ev:
            return

        # ignore anything without eventid
        if not 'eventid' in ev:
            return

        # connection event is special. adds to list
        if ev['eventid'] == 'KIPP0001':
            sessionno = ev['sessionno']
            self.sessions[sessionno] = \
                self.createSession(
                    ev['src_ip'], ev['src_port'], ev['dst_ip'], ev['dst_port'] )
            return

        # use explicit sessionno if coming from dispatch
        if 'sessionno' in ev:
            sessionno = ev['sessionno']
            del ev['sessionno']
        # else extract session id from the twisted log prefix
        elif 'system' in ev:
            match = self.re_sessionlog.match(ev['system'])
            if not match:
                return
            sessionno = int(match.groups()[0])

        if sessionno not in self.sessions.keys():
            return

        if 'eventid' in ev:
            if ev['eventid'] in self.events:
                self.events[ev['eventid']]( self.sessions[sessionno], ev )
                return

        print "error, unknown eventid %s" % repr(ev)

    def _connectionLost(self, session, args):
        self.handleConnectionLost(session, args)
        if session in self.ttylogs:
            del self.ttylogs[session]
        for i in [x for x in self.sessions if self.sessions[x] == session]:
            del self.sessions[i]

    def ttylog(self, session):
        ttylog = None
        if session in self.ttylogs:
            f = file(self.ttylogs[session])
            ttylog = f.read(10485760)
            f.close()
        return ttylog

    # We have to return a unique ID
    @abc.abstractmethod
    def createSession(self, peerIP, peerPort, hostIP, hostPort):
        return 0

    # args has: logfile
    def handleTTYLogOpened(self, session, args):
        self.ttylogs[session] = args['logfile']

    # args is empty
    def handleConnectionLost(self, session, args):
        pass

    # args has: username, password
    def handleLoginFailed(self, session, args):
        pass

    # args has: username, password
    def handleLoginSucceeded(self, session, args):
        pass

    # args has: input
    def handleCommand(self, session, args):
        pass

    # args has: input
    def handleUnknownCommand(self, session, args):
        pass

    # args has: realm, input
    def handleInput(self, session, args):
        pass

    # args has: width, height
    def handleTerminalSize(self, session, args):
        pass

    # args has: version
    def handleClientVersion(self, session, args):
        pass

    # args has: url, outfile
    def handleFileDownload(self, session, args):
        pass

# vim: set sw=4 et:<|MERGE_RESOLUTION|>--- conflicted
+++ resolved
@@ -31,7 +31,6 @@
         self.re_sessionlog = re.compile(
             '.*HoneyPotTransport,([0-9]+),[0-9.]+$')
 
-<<<<<<< HEAD
         # KIPP0001 is special since it kicks off new logging session,
         # and is not handled here
         self.events = {
@@ -47,37 +46,6 @@
           'KIPP0011': self._connectionLost,
         }
 
-=======
-        # :dispatch: means the message has been delivered directly via
-        # logDispatch, instead of relying on the twisted logging, which breaks
-        # on scope changes.
-        self.re_map = [(re.compile(x[0]), x[1]) for x in (
-            ('^connection lost$',
-                self._connectionLost),
-            ('^login attempt \[(?P<username>.*)\]/\[(?P<password>.*)\] failed',
-                self.handleLoginFailed),
-            ('^login attempt \[(?P<username>.*)\]/\[(?P<password>.*)\] succeeded',
-                self.handleLoginSucceeded),
-            ('^Opening TTY log: (?P<logfile>.*)$',
-                self.handleTTYLogOpened),
-            ('^:dispatch: Command found: (?P<input>.*)$',
-                self.handleCommand),
-            ('^:dispatch: Command not found: (?P<input>.*)$',
-                self.handleUnknownCommand),
-            ('^:dispatch: Saving URL \((?P<url>.*)\) to (?P<outfile>.*)$',
-                self.handleFileDownload),
-            ('^:dispatch: SHA sum (?P<shasum>.*) of URL (?P<url>.*) in file (?P<outfile>.*)$',
-                self.handleShaSum),
-            ('^:dispatch: Updated outfile (?P<outfile>.*) to (?P<dl_file>.*) with SHA sum (?P<shasum>.*)$',
-                self.handleUpdatedFile),
-            ('^INPUT \((?P<realm>[a-zA-Z0-9]+)\): (?P<input>.*)$',
-                self.handleInput),
-            ('^Terminal size: (?P<height>[0-9]+) (?P<width>[0-9]+)$',
-                self.handleTerminalSize),
-            ('^Remote SSH version: (?P<version>.*)$',
-                self.handleClientVersion),
-            )]
->>>>>>> b2bc38e9
         self.start(cfg)
 
     # used when the HoneypotTransport prefix is not available.
@@ -86,12 +54,8 @@
         ev['message'] = msg
         self.emit(ev)
 
-<<<<<<< HEAD
-    def start():
+    def start(self, cfg):
         """Hook that can be used to set up connections in dbloggers"""
-=======
-    def start(self, cfg):
->>>>>>> b2bc38e9
         pass
 
     def getSensor(self):
