# Copyright (c) 2015 Michel Oosterhof <michel@oosterhof.net>
# All rights reserved.
#
# Redistribution and use in source and binary forms, with or without
# modification, are permitted provided that the following conditions
# are met:
#
# 1. Redistributions of source code must retain the above copyright
#    notice, this list of conditions and the following disclaimer.
# 2. Redistributions in binary form must reproduce the above copyright
#    notice, this list of conditions and the following disclaimer in the
#    documentation and/or other materials provided with the distribution.
# 3. The names of the author(s) may not be used to endorse or promote
#    products derived from this software without specific prior written
#    permission.
#
# THIS SOFTWARE IS PROVIDED BY THE AUTHORS ``AS IS'' AND ANY EXPRESS OR
# IMPLIED WARRANTIES, INCLUDING, BUT NOT LIMITED TO, THE IMPLIED WARRANTIES
# OF MERCHANTABILITY AND FITNESS FOR A PARTICULAR PURPOSE ARE DISCLAIMED.
# IN NO EVENT SHALL THE AUTHORS BE LIABLE FOR ANY DIRECT, INDIRECT,
# INCIDENTAL, SPECIAL, EXEMPLARY, OR CONSEQUENTIAL DAMAGES (INCLUDING,
# BUT NOT LIMITED TO, PROCUREMENT OF SUBSTITUTE GOODS OR SERVICES;
# LOSS OF USE, DATA, OR PROFITS; OR BUSINESS INTERRUPTION) HOWEVER CAUSED
# AND ON ANY THEORY OF LIABILITY, WHETHER IN CONTRACT, STRICT LIABILITY,
# OR TORT (INCLUDING NEGLIGENCE OR OTHERWISE) ARISING IN ANY WAY
# OUT OF THE USE OF THIS SOFTWARE, EVEN IF ADVISED OF THE POSSIBILITY OF
# SUCH DAMAGE.

import datetime
import uuid
import json

<<<<<<< HEAD
from kippo.core import dblog
from twisted.python import log
=======
from ..core import dblog
>>>>>>> b2bc38e9

class DBLogger(dblog.DBLogger):

    def __init__(self, cfg):
        self.sensor = ""
        self.outfile = ""
        dblog.DBLogger.__init__(self, cfg)

    def start(self, cfg):
        self.outfile = file(cfg.get('database_jsonlog', 'logfile'), 'a')

    def write(self, session, logentry):
        _meta = {
                     'session' : session,
                     'sensor' : self.sensor,
                     'timestamp' : datetime.datetime.utcnow().isoformat() + 'Z'
                }
        logentry.update( _meta )
        json.dump( logentry,  self.outfile )
        self.outfile.write( '\n' )
        self.outfile.flush()

    def createSession(self, peerIP, peerPort, hostIP, hostPort):
        sid = uuid.uuid4().hex
        logentry = { 'message' : 'New connection: %s:%s' % (peerIP, peerPort), 'src_ip' : peerIP }
        self.sensor = self.getSensor() or hostIP
        self.write(sid, logentry )
        return sid

    def handleConnectionLost(self, session, args):
        logentry = { 'message': 'Connection lost' }
        self.write( session, logentry )

    def handleLoginFailed(self, session, args):
        logentry = { 'message' : 'Login failed [%s/%s]' % (args['username'], args['password']), 'username' : args['username'], 'password' : args['password'] }
        self.write( session, logentry )

    def handleLoginSucceeded(self, session, args):
        logentry = { 'message' : 'Login succeeded [%s/%s]' % (args['username'], args['password']), 'username' : args['username'], 'password' : args['password'] }
        self.write( session, logentry )

    def handleCommand(self, session, args):
        logentry = { 'message' : 'command [%s]' % (args['input'],), 'command' : args['input'] }
        self.write( session, logentry )

    def handleUnknownCommand(self, session, args):
        logentry = { 'message' : 'unknown command [%s]' % (args['input'],), 'command' : args['input'] }
        self.write( session, logentry )

    def handleInput(self, session, args):
        logentry = { 'message' : 'input [%s] @%s' % (args['input'], args['realm']), 'command' : args['input'] }
        self.write( session, logentry )

    def handleTerminalSize(self, session, args):
        logentry = { 'message' : 'Terminal size: %sx%s' % (args['width'], args['height']) }
        self.write( session, logentry )

    def handleClientVersion(self, session, args):
        logentry = { 'message' : 'Client version: [%s]' % (args['version']), 'client' : args['version'] }
        self.write( session, logentry )

    def handleFileDownload(self, session, args):
        logentry = { 'message' : 'File download: [%s] -> %s' % (args['url'], args['outfile']), 'url' : args['url'], 'shasum' : args['shasum'] }
        self.write( session, logentry )

# vim: set sw=4 et:<|MERGE_RESOLUTION|>--- conflicted
+++ resolved
@@ -30,12 +30,7 @@
 import uuid
 import json
 
-<<<<<<< HEAD
-from kippo.core import dblog
-from twisted.python import log
-=======
 from ..core import dblog
->>>>>>> b2bc38e9
 
 class DBLogger(dblog.DBLogger):
 
