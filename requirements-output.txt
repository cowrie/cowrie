--- conflicted
+++ resolved
@@ -21,11 +21,7 @@
 rethinkdb==2.4.9
 
 # s3
-<<<<<<< HEAD
 botocore==1.29.20
-=======
-botocore==1.27.66
->>>>>>> 899507e8
 
 # slack
 slackclient==2.9.4
@@ -40,9 +36,4 @@
 pymisp==2.4.165.1
 
 # redis
-<<<<<<< HEAD
-redis==4.3.5
-=======
-redis==4.3.4
-protobuf>=3.20.2 # not directly required, pinned by Snyk to avoid a vulnerability
->>>>>>> 899507e8
+redis==4.3.4