# csirtg. it has an implicit dependency on geoip2
csirtgsdk==1.1.5
geoip2

# dshield
requests==2.31.0

# elasticsearch
<<<<<<< HEAD
elasticsearch==8.8.0
=======
elasticsearch==8.9.0
>>>>>>> ef9b118b

# hpfeeds
hpfeeds3==0.9.10

# mysql
<<<<<<< HEAD
mysql-connector-python==8.0.33
=======
mysql-connector-python==8.1.0
>>>>>>> ef9b118b

# mongodb
pymongo==4.5.0

# rethinkdblog
rethinkdb==2.4.9

# s3
<<<<<<< HEAD
botocore==1.29.151
=======
botocore==1.31.45
>>>>>>> ef9b118b

# slack
slackclient==2.9.4

# influxdb
influxdb==5.3.1

# dblog_xmpp
wokkel==18.0.0

# misp
<<<<<<< HEAD
pymisp==2.4.172

# redis
redis==4.5.5
=======
pymisp==2.4.175

# redis
redis==5.0.0
>>>>>>> ef9b118b
<|MERGE_RESOLUTION|>--- conflicted
+++ resolved
@@ -6,21 +6,14 @@
 requests==2.31.0
 
 # elasticsearch
-<<<<<<< HEAD
-elasticsearch==8.8.0
-=======
 elasticsearch==8.9.0
->>>>>>> ef9b118b
+
 
 # hpfeeds
 hpfeeds3==0.9.10
 
 # mysql
-<<<<<<< HEAD
-mysql-connector-python==8.0.33
-=======
 mysql-connector-python==8.1.0
->>>>>>> ef9b118b
 
 # mongodb
 pymongo==4.5.0
@@ -29,11 +22,7 @@
 rethinkdb==2.4.9
 
 # s3
-<<<<<<< HEAD
-botocore==1.29.151
-=======
 botocore==1.31.45
->>>>>>> ef9b118b
 
 # slack
 slackclient==2.9.4
@@ -45,14 +34,7 @@
 wokkel==18.0.0
 
 # misp
-<<<<<<< HEAD
-pymisp==2.4.172
-
-# redis
-redis==4.5.5
-=======
 pymisp==2.4.175
 
 # redis
-redis==5.0.0
->>>>>>> ef9b118b
+redis==5.0.0