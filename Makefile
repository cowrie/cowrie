--- conflicted
+++ resolved
@@ -4,12 +4,8 @@
 all:
 
 # Note --aplication-import-names only works on Python3
-<<<<<<< HEAD
-test: 
-	flake8 --count --application-import-names cowrie --max-line-length=120 --statistics --exclude=cowrie-env .
-=======
+
 test: lint
->>>>>>> b291702b
 	PYTHONPATH=src trial cowrie
 
 build:
@@ -19,7 +15,7 @@
 	make -C docs html
 
 lint:
-	flake8 --count --application-import-names cowrie --max-line-length=120 --statistics .
+	flake8 --count --application-import-names cowrie --max-line-length=120 --statistics --exclude=cowrie-env .
 
 clean:
 	rm -rf _trial_temp build dist
