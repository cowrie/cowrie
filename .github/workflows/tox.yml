--- conflicted
+++ resolved
@@ -22,11 +22,8 @@
       RUST_BACKTRACE: 1
     strategy:
       matrix:
-<<<<<<< HEAD
-        python-version: ["3.8", "3.9", "3.10", "3.11", "3.12", "3.13-dev", "pypy-3.9", "pypy-3.10"]
-=======
-        python-version: ["3.9", "3.10", "3.11", "3.12", "pypy-3.9", "pypy-3.10"]
->>>>>>> e97f94e2
+        python-version: ["3.9", "3.10", "3.11", "3.12", "3.13-dev", "pypy-3.9", "pypy-3.10"]
+
     steps:
       - uses: actions/checkout@v4
       - name: Set up Python ${{ matrix.python-version }}
