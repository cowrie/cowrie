---
name: Docker Build and Publish

on:  # yamllint disable-line rule:truthy
  push:
    # Publish `master` as Docker `latest` image.
    branches:
      - master

    # Publish `v1.2.3` tags as releases.
    tags:
      - v*

  # Run tests for any PRs.
  pull_request:

  # Run manually
  workflow_dispatch:
    inputs:
      logLevel:
        description: 'Log level'
        required: true
        default: 'warning'
      tags:
        description: 'Build and publish Docker image'

env:
  IMAGE_NAME: cowrie

jobs:
  # Push image to GitHub Packages.
  # See also https://docs.docker.com/docker-hub/builds/
  push:
    # Ensure test job passes before pushing image.
    # needs: tox

    runs-on: ubuntu-latest
    # if: github.event_name == 'push'

    steps:
      - name: Checkout
        uses: actions/checkout@v4

      # Add support for more platforms with QEMU (optional)
      # https://github.com/docker/setup-qemu-action
      - name: Set up QEMU
        uses: docker/setup-qemu-action@v2

      - name: Login to Docker Hub
        if: github.event_name != 'pull_request'
        uses: docker/login-action@v2
        with:
          username: ${{ secrets.DOCKERHUB_USERNAME }}
          password: ${{ secrets.DOCKERHUB_TOKEN }}

      - name: Set up Docker Buildx
        uses: docker/setup-buildx-action@v2
        with:
          platforms: linux/amd64,linux/arm64

      #  $(DOCKER) buildx build --platform ${PLATFORM} -t ${IMAGE}:${TAG} --build-arg BUILD_DATE=${BUILD_DATE} -f docker/Dockerfile --push .
      - name: Build
        uses: docker/build-push-action@v4
        with:
          push: false
          load: true
          tags: cowrie:test
          file: docker/Dockerfile

      - name: Test
        run: |
          docker run -d --rm cowrie:test

      - name: Build and push
        if: github.event_name != 'pull_request'
        uses: docker/build-push-action@v4
        with:
          file: docker/Dockerfile
          platforms: linux/amd64,linux/arm64
          push: true
<<<<<<< HEAD
          load: true
=======
          load: false
>>>>>>> ef9b118b
          tags: cowrie/cowrie:latest<|MERGE_RESOLUTION|>--- conflicted
+++ resolved
@@ -78,9 +78,5 @@
           file: docker/Dockerfile
           platforms: linux/amd64,linux/arm64
           push: true
-<<<<<<< HEAD
-          load: true
-=======
           load: false
->>>>>>> ef9b118b
           tags: cowrie/cowrie:latest