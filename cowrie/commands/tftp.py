#

import time
import re
import tftpy
import os

from cowrie.core.honeypot import HoneyPotCommand
from cowrie.core.fs import *
from cowrie.core.customparser import CustomParser
from cowrie.core.customparser import OptionNotFound
from cowrie.core.customparser import ExitException

"""
"""

commands = {}


class Progress(object):
    """
    """
    def __init__(self, protocol):
        self.progress = 0
        self.out = protocol


    def progresshook(self, pkt):
        """
        """
        if isinstance(pkt, tftpy.TftpPacketDAT):
            self.progress += len(pkt.data)
            self.out.write("Transferred %d bytes" % self.progress + "\n")
        elif isinstance(pkt, tftpy.TftpPacketOACK):
            self.out.write("Received OACK, options are: %s" % pkt.options + "\n")



class command_tftp(HoneyPotCommand):
    """
    """

    port = 69
    hostname = None
    file_to_get = None

    def makeTftpRetrieval(self):
        """
        """
        progresshook = Progress(self).progresshook
        cfg = self.protocol.cfg

        if cfg.has_option('honeypot', 'download_limit_size'):
            self.limit_size = int(cfg.get('honeypot', 'download_limit_size'))

        self.download_path = cfg.get('honeypot', 'download_path')

        tmp_fname = '%s_%s_%s_%s' % \
                    (time.strftime('%Y%m%d%H%M%S'),
                     self.protocol.getProtoTransport().transportId,
                     self.protocol.terminal.transport.session.id,
                     re.sub('[^A-Za-z0-9]', '_', self.file_to_get))
        self.safeoutfile = os.path.join(self.download_path, tmp_fname)

        tclient = None

        try:
            tclient = tftpy.TftpClient(self.hostname, int(self.port))
            tclient.download(self.file_to_get, self.safeoutfile, progresshook)

            url = 'tftp://%s/%s' % (self.hostname, self.file_to_get.strip('/'))

            self.file_to_get = self.fs.resolve_path(self.file_to_get, self.protocol.cwd)

            if hasattr(tclient.context, 'metrics'):
                self.fs.mkfile(self.file_to_get, 0, 0, tclient.context.metrics.bytes, 33188)
            else:
                self.fs.mkfile(self.file_to_get, 0, 0, 0, 33188)

            self.fs.update_realfile(self.fs.getfile(self.file_to_get), self.safeoutfile)
<<<<<<< HEAD

=======
            self.fs.chown(outfile, self.protocol.user.uid, self.protocol.user.gid)
>>>>>>> 196f83ff
        except tftpy.TftpException as err:
            if tclient and tclient.context and not tclient.context.fileobj.closed:
                tclient.context.fileobj.close()

        if os.path.exists(self.safeoutfile):

            if os.path.getsize(self.safeoutfile) == 0:
                os.remove(self.safeoutfile)
                self.safeoutfile = None
                return

            with open(self.safeoutfile, 'rb') as f:
                shasum = hashlib.sha256(f.read()).hexdigest()
                hash_path = os.path.join(self.download_path, shasum)

            # If we have content already, delete temp file
            if not os.path.exists(hash_path):
                os.rename(self.safeoutfile, hash_path)
            else:
                os.remove(self.safeoutfile)
                log.msg("Not storing duplicate content " + shasum)

            self.protocol.logDispatch(eventid='cowrie.session.file_download',
                                      format='Downloaded tftpFile (%(url)s) with SHA-256 %(shasum)s to %(outfile)s',
                                      url=url,
                                      outfile=hash_path,
                                      shasum=shasum)

            # Link friendly name to hash
            os.symlink(shasum, self.safeoutfile)

            self.safeoutfile = None

            # Update the honeyfs to point to downloaded file
            self.fs.update_realfile(self.fs.getfile(self.file_to_get), hash_path)
            self.fs.chown(outfile, self.protocol.user.uid, self.protocol.user.gid)
            self.exit()


    def start(self):
        """
        """
        parser = CustomParser(self)
        parser.prog = "tftp"
        parser.add_argument("hostname", nargs='?', default=None)
        parser.add_argument("-c", nargs=2)
        parser.add_argument("-l")
        parser.add_argument("-g")
        parser.add_argument("-p")
        parser.add_argument("-r")

        try:
            args = parser.parse_args(self.args)
            if args.c:
                if len(args.c) > 1:
                    command = args.c[0]
                    self.file_to_get = args.c[1]
                    if args.hostname is None:
                        raise OptionNotFound("Hostname is invalid")
                    self.hostname = args.hostname

            elif args.r:
                self.file_to_get = args.r
                self.hostname = args.g
            else:
                parser.print_usage()
                raise OptionNotFound("Missing!!")

            if self.hostname is None:
                raise OptionNotFound("Hostname is invalid")

            self.makeTftpRetrieval()

        except OptionNotFound:
            self.exit()
            return
        except ExitException:
            self.exit()
            return
        except Exception:
            self.exit()
            return

        self.exit()


commands['tftp'] = command_tftp
commands['/usr/bin/tftp'] = command_tftp<|MERGE_RESOLUTION|>--- conflicted
+++ resolved
@@ -78,11 +78,7 @@
                 self.fs.mkfile(self.file_to_get, 0, 0, 0, 33188)
 
             self.fs.update_realfile(self.fs.getfile(self.file_to_get), self.safeoutfile)
-<<<<<<< HEAD
-
-=======
-            self.fs.chown(outfile, self.protocol.user.uid, self.protocol.user.gid)
->>>>>>> 196f83ff
+            self.fs.chown(self.file_to_get, self.protocol.user.uid, self.protocol.user.gid)
         except tftpy.TftpException as err:
             if tclient and tclient.context and not tclient.context.fileobj.closed:
                 tclient.context.fileobj.close()
@@ -118,7 +114,7 @@
 
             # Update the honeyfs to point to downloaded file
             self.fs.update_realfile(self.fs.getfile(self.file_to_get), hash_path)
-            self.fs.chown(outfile, self.protocol.user.uid, self.protocol.user.gid)
+            self.fs.chown(self.file_to_get, self.protocol.user.uid, self.protocol.user.gid)
             self.exit()
 
 
