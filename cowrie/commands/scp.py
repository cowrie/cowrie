--- conflicted
+++ resolved
@@ -26,15 +26,11 @@
 # OUT OF THE USE OF THIS SOFTWARE, EVEN IF ADVISED OF THE POSSIBILITY OF
 # SUCH DAMAGE.
 
-<<<<<<< HEAD
 import getopt
 import os
 import re
 import hashlib
 import time
-=======
-import getopt, re, os
->>>>>>> 7463a618
 
 from twisted.python import log
 
