--- conflicted
+++ resolved
@@ -4,10 +4,6 @@
 Release 2.4.0
 *************
 
-<<<<<<< HEAD
-
-=======
->>>>>>> 988c7e87
 * Deprecate Python 3.7
 * Early support for Python 3.11
 * ThreatJammer output plugin (@diegoparrilla)
