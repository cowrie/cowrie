--- conflicted
+++ resolved
@@ -19,13 +19,9 @@
   - pip install libvirt-python==5.5.0
 before_script:
   # stop the build if there are Python syntax errors or undefined names
-<<<<<<< HEAD
-  - flake8 --count --application-import-names cowrie --max-line-length=120 --statistics .
+  - flake8 --ignore E203,E501,W503 --count --application-import-names cowrie --statistics .
   - twistedchecker src || true
   - mypy src || true
-=======
-  - flake8 --ignore E203,E501,W503 --count --application-import-names cowrie --statistics .
->>>>>>> 6d23d709
   - python setup.py build sdist bdist
   - make -C docs html
 script:
