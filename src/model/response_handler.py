--- conflicted
+++ resolved
@@ -1,7 +1,7 @@
 import json
-from model.llm import cowrie_llm
 
 from model.cowrie_handler import CowrieHandler
+from model.llm import cowrie_llm
 
 RESPONSE_PATH = "/cowrie/cowrie-git/src/model/static_responses.json"
 
@@ -30,20 +30,13 @@
         resp = self.find_static_response("ls", flags, path)
 
         if resp is None:
-<<<<<<< HEAD
             resp = cowrie_llm.generate_response("pwd")
-        else:
-            return resp
-=======
-            #TODO: Call LLM
-            resp = "'Generation by LLM'"
         
         #Should maybe be just for new LLM generations?
         self.ch.enforce_ls(path, resp)
 
         return resp
 
->>>>>>> 627d1bc7
         
     def find_static_response(self,
                       command:str,
