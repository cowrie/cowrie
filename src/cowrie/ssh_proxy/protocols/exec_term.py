--- conflicted
+++ resolved
@@ -40,20 +40,13 @@
     def __init__(self, uuid, channelName, ssh, channelId, command):
         super().__init__(uuid, channelName, ssh)
 
-<<<<<<< HEAD
         try:
             log.msg(eventid='cowrie.command.input',
                     input=command.decode('utf8'),
                     format='CMD: %(input)s')
         except UnicodeDecodeError:
             log.err("Unusual execcmd: {}".format(repr(command)))
-=======
-        log.msg(
-            eventid="cowrie.command.input",
-            input=command.decode("ascii"),
-            format="CMD: %(input)s",
-        )
->>>>>>> a79d6bc0
+
 
         self.transportId = ssh.server.transportId
         self.channelId = channelId
