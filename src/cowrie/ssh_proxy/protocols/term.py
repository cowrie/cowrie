# Copyright (c) 2016 Thomas Nicholson <tnnich@googlemail.com>
# All rights reserved.
#
# Redistribution and use in source and binary forms, with or without
# modification, are permitted provided that the following conditions
# are met:
#
# 1. Redistributions of source code must retain the above copyright
#    notice, this list of conditions and the following disclaimer.
# 2. Redistributions in binary form must reproduce the above copyright
#    notice, this list of conditions and the following disclaimer in the
#    documentation and/or other materials provided with the distribution.
# 3. The names of the author(s) may not be used to endorse or promote
#    products derived from this software without specific prior written
#    permission.
#
# THIS SOFTWARE IS PROVIDED BY THE AUTHORS ``AS IS'' AND ANY EXPRESS OR
# IMPLIED WARRANTIES, INCLUDING, BUT NOT LIMITED TO, THE IMPLIED WARRANTIES
# OF MERCHANTABILITY AND FITNESS FOR A PARTICULAR PURPOSE ARE DISCLAIMED.
# IN NO EVENT SHALL THE AUTHORS BE LIABLE FOR ANY DIRECT, INDIRECT,
# INCIDENTAL, SPECIAL, EXEMPLARY, OR CONSEQUENTIAL DAMAGES (INCLUDING,
# BUT NOT LIMITED TO, PROCUREMENT OF SUBSTITUTE GOODS OR SERVICES;
# LOSS OF USE, DATA, OR PROFITS; OR BUSINESS INTERRUPTION) HOWEVER CAUSED
# AND ON ANY THEORY OF LIABILITY, WHETHER IN CONTRACT, STRICT LIABILITY,
# OR TORT (INCLUDING NEGLIGENCE OR OTHERWISE) ARISING IN ANY WAY
# OUT OF THE USE OF THIS SOFTWARE, EVEN IF ADVISED OF THE POSSIBILITY OF
# SUCH DAMAGE.

import os
import time

from twisted.python import log

from cowrie.core import ttylog
from cowrie.core.config import CowrieConfig
from cowrie.ssh_proxy.protocols import base_protocol


class Term(base_protocol.BaseProtocol):
    def __init__(self, uuid, chan_name, ssh, channelId):
        super().__init__(uuid, chan_name, ssh)

        self.command = b""
        self.pointer = 0
        self.tabPress = False
        self.upArrow = False

        self.transportId = ssh.server.transportId
        self.channelId = channelId

        self.startTime = time.time()
        self.ttylogPath = CowrieConfig.get("honeypot", "ttylog_path")
        self.ttylogEnabled = CowrieConfig.getboolean(
            "honeypot", "ttylog", fallback=True
        )
        self.ttylogSize = 0

        if self.ttylogEnabled:
            self.ttylogFile = "{}/{}-{}-{}i.log".format(
                self.ttylogPath, time.strftime("%Y%m%d-%H%M%S"), uuid, self.channelId
            )
            ttylog.ttylog_open(self.ttylogFile, self.startTime)

    def channel_closed(self):
        if self.ttylogEnabled:
            ttylog.ttylog_close(self.ttylogFile, time.time())
            shasum = ttylog.ttylog_inputhash(self.ttylogFile)
            shasumfile = os.path.join(self.ttylogPath, shasum)

            if os.path.exists(shasumfile):
                duplicate = True
                os.remove(self.ttylogFile)
            else:
                duplicate = False
                os.rename(self.ttylogFile, shasumfile)
                umask = os.umask(0)
                os.umask(umask)
                os.chmod(shasumfile, 0o666 & ~umask)

            log.msg(
                eventid="cowrie.log.closed",
                format="Closing TTY Log: %(ttylog)s after %(duration)d seconds",
                ttylog=shasumfile,
                size=self.ttylogSize,
                shasum=shasum,
                duplicate=duplicate,
                duration=time.time() - self.startTime,
            )

    def parse_packet(self, parent, payload):
        self.data = payload

        if parent == "[SERVER]":
            while len(self.data) > 0:
                # If Tab Pressed
                if self.data[:1] == b"\x09":
                    self.tabPress = True
                    self.data = self.data[1:]
                # If Backspace Pressed
                elif self.data[:1] == b"\x7f" or self.data[:1] == b"\x08":
                    if self.pointer > 0:
                        self.command = (
                            self.command[: self.pointer - 1]
                            + self.command[self.pointer :]
                        )
                        self.pointer -= 1
                    self.data = self.data[1:]
                # If enter or ctrl+c or newline
                elif (
                    self.data[:1] == b"\x0d"
                    or self.data[:1] == b"\x03"
                    or self.data[:1] == b"\x0a"
                ):
                    if self.data[:1] == b"\x03":
                        self.command += b"^C"

                    self.data = self.data[1:]
<<<<<<< HEAD
                    try:
                        if self.command != b'':
                            log.msg(eventid='cowrie.command.input',
                                    input=self.command.decode('utf8'),
                                    format='CMD: %(input)s')
                    except UnicodeDecodeError:
                        log.err("Unusual execcmd: {}".format(repr(self.command)))

                    self.command = b''
=======
                    if self.command != b"":
                        log.msg(
                            eventid="cowrie.command.input",
                            input=self.command.decode("ascii"),
                            format="CMD: %(input)s",
                        )

                    self.command = b""
>>>>>>> a79d6bc0
                    self.pointer = 0
                # If Home Pressed
                elif self.data[:3] == b"\x1b\x4f\x48":
                    self.pointer = 0
                    self.data = self.data[3:]
                # If End Pressed
                elif self.data[:3] == b"\x1b\x4f\x46":
                    self.pointer = len(self.command)
                    self.data = self.data[3:]
                # If Right Pressed
                elif self.data[:3] == b"\x1b\x5b\x43":
                    if self.pointer != len(self.command):
                        self.pointer += 1
                    self.data = self.data[3:]
                # If Left Pressed
                elif self.data[:3] == b"\x1b\x5b\x44":
                    if self.pointer != 0:
                        self.pointer -= 1
                    self.data = self.data[3:]
                # If up or down arrow
                elif (
                    self.data[:3] == b"\x1b\x5b\x41" or self.data[:3] == b"\x1b\x5b\x42"
                ):
                    self.upArrow = True
                    self.data = self.data[3:]
                else:
                    self.command = (
                        self.command[: self.pointer]
                        + self.data[:1]
                        + self.command[self.pointer :]
                    )
                    self.pointer += 1
                    self.data = self.data[1:]

            if self.ttylogEnabled:
                self.ttylogSize += len(payload)
                ttylog.ttylog_write(
                    self.ttylogFile,
                    len(payload),
                    ttylog.TYPE_OUTPUT,
                    time.time(),
                    payload,
                )

        elif parent == "[CLIENT]":
            if self.tabPress:
                if not self.data.startswith(b"\x0d"):
                    if self.data != b"\x07":
                        self.command = self.command + self.data
                self.tabPress = False

            if self.upArrow:
                while len(self.data) != 0:
                    # Backspace
                    if self.data[:1] == b"\x08":
                        self.command = self.command[:-1]
                        self.pointer -= 1
                        self.data = self.data[1:]
                    # ESC[K - Clear Line
                    elif self.data[:3] == b"\x1b\x5b\x4b":
                        self.command = self.command[: self.pointer]
                        self.data = self.data[3:]
                    elif self.data[:1] == b"\x0d":
                        self.pointer = 0
                        self.data = self.data[1:]
                    # Right Arrow
                    elif self.data[:3] == b"\x1b\x5b\x43":
                        self.pointer += 1
                        self.data = self.data[3:]
                    elif self.data[:2] == b"\x1b\x5b" and self.data[3] == b"\x50":
                        self.data = self.data[4:]
                    # Needed?!
                    elif self.data[:1] != b"\x07" and self.data[:1] != b"\x0d":
                        self.command = (
                            self.command[: self.pointer]
                            + self.data[:1]
                            + self.command[self.pointer :]
                        )
                        self.pointer += 1
                        self.data = self.data[1:]
                    else:
                        self.pointer += 1
                        self.data = self.data[1:]

                self.upArrow = False

            if self.ttylogEnabled:
                self.ttylogSize += len(payload)
                ttylog.ttylog_write(
                    self.ttylogFile,
                    len(payload),
                    ttylog.TYPE_INPUT,
                    time.time(),
                    payload,
                )<|MERGE_RESOLUTION|>--- conflicted
+++ resolved
@@ -115,7 +115,7 @@
                         self.command += b"^C"
 
                     self.data = self.data[1:]
-<<<<<<< HEAD
+                    
                     try:
                         if self.command != b'':
                             log.msg(eventid='cowrie.command.input',
@@ -125,16 +125,6 @@
                         log.err("Unusual execcmd: {}".format(repr(self.command)))
 
                     self.command = b''
-=======
-                    if self.command != b"":
-                        log.msg(
-                            eventid="cowrie.command.input",
-                            input=self.command.decode("ascii"),
-                            format="CMD: %(input)s",
-                        )
-
-                    self.command = b""
->>>>>>> a79d6bc0
                     self.pointer = 0
                 # If Home Pressed
                 elif self.data[:3] == b"\x1b\x4f\x48":
