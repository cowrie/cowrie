--- conflicted
+++ resolved
@@ -54,14 +54,6 @@
                 if len(tok) != tok_len and tok == '':
                     continue
 
-<<<<<<< HEAD
-                if tok == self.lexer.eof:
-                    if tokens:
-                        self.cmdpending.append(tokens)
-                        tokens = []
-                    break
-=======
->>>>>>> 3b86c0d1
                 # For now, treat && and || same as ;, just execute without checking return code
                 if tok == '&&' or tok == '||':
                     if tokens:
