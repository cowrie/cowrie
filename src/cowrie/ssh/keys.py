# Copyright (c) 2009-2014 Upi Tamminen <desaster@gmail.com>
# See the COPYRIGHT file for more information

"""
This module contains ...
"""

from __future__ import annotations

import os

from cryptography.hazmat.backends import default_backend
from cryptography.hazmat.primitives.asymmetric import dsa
from cryptography.hazmat.primitives.asymmetric import ec
from cryptography.hazmat.primitives.asymmetric import rsa
from cryptography.hazmat.primitives.asymmetric.ed25519 import Ed25519PrivateKey

from twisted.conch.ssh import keys
from twisted.python import log

from cowrie.core.config import CowrieConfig


<<<<<<< HEAD
def getRSAKeys():
    publicKeyFile: str = CowrieConfig.get(
        "ssh", "rsa_public_key", fallback="ssh_host_rsa_key.pub"
    )
    privateKeyFile: str = CowrieConfig.get(
        "ssh", "rsa_private_key", fallback="ssh_host_rsa_key"
    )
=======
def getRSAKeys() -> tuple[bytes, bytes]:
    publicKeyFile: str = CowrieConfig.get("ssh", "rsa_public_key")
    privateKeyFile: str = CowrieConfig.get("ssh", "rsa_private_key")
>>>>>>> ab698d29
    if not (os.path.exists(publicKeyFile) and os.path.exists(privateKeyFile)):
        log.msg("Generating new RSA keypair...")

        rsaKey = rsa.generate_private_key(
            public_exponent=65537, key_size=2048, backend=default_backend()
        )
        publicKeyString = keys.Key(rsaKey).public().toString("openssh")
        privateKeyString = keys.Key(rsaKey).toString("openssh")
        with open(publicKeyFile, "w+b") as f:
            f.write(publicKeyString)
        with open(privateKeyFile, "w+b") as f:
            f.write(privateKeyString)
    else:
        with open(publicKeyFile, "rb") as f:
            publicKeyString = f.read()
        with open(privateKeyFile, "rb") as f:
            privateKeyString = f.read()
    return publicKeyString, privateKeyString


<<<<<<< HEAD
def getDSAKeys():
    publicKeyFile: str = CowrieConfig.get(
        "ssh", "dsa_public_key", fallback="ssh_host_dsa_key.pub"
    )
    privateKeyFile: str = CowrieConfig.get(
        "ssh", "dsa_private_key", fallback="ssh_host_dsa_key"
    )
=======
def getDSAKeys() -> tuple[bytes, bytes]:
    publicKeyFile: str = CowrieConfig.get("ssh", "dsa_public_key")
    privateKeyFile: str = CowrieConfig.get("ssh", "dsa_private_key")
>>>>>>> ab698d29
    if not (os.path.exists(publicKeyFile) and os.path.exists(privateKeyFile)):
        log.msg("Generating new DSA keypair...")

        dsaKey = dsa.generate_private_key(key_size=1024, backend=default_backend())
        publicKeyString = keys.Key(dsaKey).public().toString("openssh")
        privateKeyString = keys.Key(dsaKey).toString("openssh")
        with open(publicKeyFile, "w+b") as f:
            f.write(publicKeyString)
        with open(privateKeyFile, "w+b") as f:
            f.write(privateKeyString)
    else:
        with open(publicKeyFile, "rb") as f:
            publicKeyString = f.read()
        with open(privateKeyFile, "rb") as f:
            privateKeyString = f.read()
    return publicKeyString, privateKeyString


<<<<<<< HEAD
def getECDSAKeys():
    publicKeyFile: str = CowrieConfig.get(
        "ssh", "ecdsa_public_key", fallback="ssh_host_ecdsa_key.pub"
    )
    privateKeyFile: str = CowrieConfig.get(
        "ssh", "ecdsa_private_key", fallback="ssh_host_ecdsa_key"
    )
=======
def getECDSAKeys() -> tuple[bytes, bytes]:
    publicKeyFile: str = CowrieConfig.get("ssh", "ecdsa_public_key")
    privateKeyFile: str = CowrieConfig.get("ssh", "ecdsa_private_key")
>>>>>>> ab698d29
    if not (os.path.exists(publicKeyFile) and os.path.exists(privateKeyFile)):
        log.msg("Generating new ECDSA keypair...")

        ecdsaKey = ec.generate_private_key(ec.SECP256R1())
        publicKeyString = keys.Key(ecdsaKey).public().toString("openssh")
        privateKeyString = keys.Key(ecdsaKey).toString("openssh")
        with open(publicKeyFile, "w+b") as f:
            f.write(publicKeyString)
        with open(privateKeyFile, "w+b") as f:
            f.write(privateKeyString)
    else:
        with open(publicKeyFile, "rb") as f:
            publicKeyString = f.read()
        with open(privateKeyFile, "rb") as f:
            privateKeyString = f.read()
    return publicKeyString, privateKeyString


<<<<<<< HEAD
def geted25519Keys():
    publicKeyFile: str = CowrieConfig.get(
        "ssh", "ed25519_public_key", fallback="ssh_host_ed25519_key.pub"
    )
    privateKeyFile: str = CowrieConfig.get(
        "ssh", "ed25519_private_key", fallback="ssh_host_ed25519_key"
    )
=======
def geted25519Keys() -> tuple[bytes, bytes]:
    publicKeyFile: str = CowrieConfig.get("ssh", "ed25519_public_key")
    privateKeyFile: str = CowrieConfig.get("ssh", "ed25519_private_key")
>>>>>>> ab698d29
    if not (os.path.exists(publicKeyFile) and os.path.exists(privateKeyFile)):
        log.msg("Generating new ed25519 keypair...")

        ed25519Key = Ed25519PrivateKey.generate()
        publicKeyString = keys.Key(ed25519Key).public().toString("openssh")
        privateKeyString = keys.Key(ed25519Key).toString("openssh")
        with open(publicKeyFile, "w+b") as f:
            f.write(publicKeyString)
        with open(privateKeyFile, "w+b") as f:
            f.write(privateKeyString)
    else:
        with open(publicKeyFile, "rb") as f:
            publicKeyString = f.read()
        with open(privateKeyFile, "rb") as f:
            privateKeyString = f.read()
    return publicKeyString, privateKeyString<|MERGE_RESOLUTION|>--- conflicted
+++ resolved
@@ -21,19 +21,13 @@
 from cowrie.core.config import CowrieConfig
 
 
-<<<<<<< HEAD
-def getRSAKeys():
+def getRSAKeys() -> tuple[bytes, bytes]:
     publicKeyFile: str = CowrieConfig.get(
         "ssh", "rsa_public_key", fallback="ssh_host_rsa_key.pub"
     )
     privateKeyFile: str = CowrieConfig.get(
         "ssh", "rsa_private_key", fallback="ssh_host_rsa_key"
     )
-=======
-def getRSAKeys() -> tuple[bytes, bytes]:
-    publicKeyFile: str = CowrieConfig.get("ssh", "rsa_public_key")
-    privateKeyFile: str = CowrieConfig.get("ssh", "rsa_private_key")
->>>>>>> ab698d29
     if not (os.path.exists(publicKeyFile) and os.path.exists(privateKeyFile)):
         log.msg("Generating new RSA keypair...")
 
@@ -54,19 +48,13 @@
     return publicKeyString, privateKeyString
 
 
-<<<<<<< HEAD
-def getDSAKeys():
+def getDSAKeys() -> tuple[bytes, bytes]:
     publicKeyFile: str = CowrieConfig.get(
         "ssh", "dsa_public_key", fallback="ssh_host_dsa_key.pub"
     )
     privateKeyFile: str = CowrieConfig.get(
         "ssh", "dsa_private_key", fallback="ssh_host_dsa_key"
     )
-=======
-def getDSAKeys() -> tuple[bytes, bytes]:
-    publicKeyFile: str = CowrieConfig.get("ssh", "dsa_public_key")
-    privateKeyFile: str = CowrieConfig.get("ssh", "dsa_private_key")
->>>>>>> ab698d29
     if not (os.path.exists(publicKeyFile) and os.path.exists(privateKeyFile)):
         log.msg("Generating new DSA keypair...")
 
@@ -85,19 +73,13 @@
     return publicKeyString, privateKeyString
 
 
-<<<<<<< HEAD
-def getECDSAKeys():
+def getECDSAKeys() -> tuple[bytes, bytes]: 
     publicKeyFile: str = CowrieConfig.get(
         "ssh", "ecdsa_public_key", fallback="ssh_host_ecdsa_key.pub"
     )
     privateKeyFile: str = CowrieConfig.get(
         "ssh", "ecdsa_private_key", fallback="ssh_host_ecdsa_key"
     )
-=======
-def getECDSAKeys() -> tuple[bytes, bytes]:
-    publicKeyFile: str = CowrieConfig.get("ssh", "ecdsa_public_key")
-    privateKeyFile: str = CowrieConfig.get("ssh", "ecdsa_private_key")
->>>>>>> ab698d29
     if not (os.path.exists(publicKeyFile) and os.path.exists(privateKeyFile)):
         log.msg("Generating new ECDSA keypair...")
 
@@ -116,19 +98,13 @@
     return publicKeyString, privateKeyString
 
 
-<<<<<<< HEAD
-def geted25519Keys():
+def geted25519Keys() -> tuple[bytes, bytes]:
     publicKeyFile: str = CowrieConfig.get(
         "ssh", "ed25519_public_key", fallback="ssh_host_ed25519_key.pub"
     )
     privateKeyFile: str = CowrieConfig.get(
         "ssh", "ed25519_private_key", fallback="ssh_host_ed25519_key"
     )
-=======
-def geted25519Keys() -> tuple[bytes, bytes]:
-    publicKeyFile: str = CowrieConfig.get("ssh", "ed25519_public_key")
-    privateKeyFile: str = CowrieConfig.get("ssh", "ed25519_private_key")
->>>>>>> ab698d29
     if not (os.path.exists(publicKeyFile) and os.path.exists(privateKeyFile)):
         log.msg("Generating new ed25519 keypair...")
 
