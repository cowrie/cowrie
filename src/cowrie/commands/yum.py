--- conflicted
+++ resolved
@@ -1,14 +1,4 @@
-<<<<<<< HEAD
 from __future__ import division, absolute_import
-=======
-# Copyright (c) 2009 Upi Tamminen <desaster@gmail.com>
-# See the COPYRIGHT file for more information
-
-
-# Modified by Fabiola Buschendorf, https://github.com/FabiolaBusch
-
-from __future__ import absolute_import, division
->>>>>>> 1418d660
 
 import hashlib
 import random
