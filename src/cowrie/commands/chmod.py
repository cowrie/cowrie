--- conflicted
+++ resolved
@@ -70,13 +70,7 @@
             self.errorWrite("chmod: missing operand\n" + TRY_CHMOD_HELP_MSG)
             return
         if mode and not files:
-<<<<<<< HEAD
-            self.errorWrite(
-                f"chmod: missing operand after ‘{mode}’\n" + TRY_CHMOD_HELP_MSG
-            )
-=======
             self.errorWrite(f"chmod: missing operand after ‘{mode}’\n" + TRY_CHMOD_HELP_MSG)
->>>>>>> f5e7b41c
             return
 
         # mode has to match the regex
@@ -90,13 +84,7 @@
                 # if the current directory is empty, return 'No such file or directory'
                 files = self.fs.get_path(self.protocol.cwd)[:]
                 if not files:
-<<<<<<< HEAD
-                    self.errorWrite(
-                        "chmod: cannot access '*': No such file or directory\n"
-                    )
-=======
                     self.errorWrite("chmod: cannot access '*': No such file or directory\n")
->>>>>>> f5e7b41c
             else:
                 path = self.fs.resolve_path(file, self.protocol.cwd)
                 if not self.fs.exists(path):
