# Copyright (c) 2009 Upi Tamminen <desaster@gmail.com>
# See the COPYRIGHT file for more information

from __future__ import annotations

import getopt
import os.path
import stat
import time

from cowrie.shell import fs
from cowrie.shell.command import HoneyPotCommand
from cowrie.shell.pwd import Group, Passwd

commands = {}


class Command_ls(HoneyPotCommand):
    def uid2name(self, uid: int) -> str:
        try:
            name: str = Passwd().getpwuid(uid)["pw_name"]
            return name
        except Exception:
            return str(uid)

    def gid2name(self, gid: int) -> str:
        try:
            group: str = Group().getgrgid(gid)["gr_name"]
            return group
        except Exception:
            return str(gid)

    def call(self) -> None:
        path = self.protocol.cwd
        paths = []
        self.showHidden = False
        self.showDirectories = False
        func = self.do_ls_normal

        # Parse options or display no files
        try:
            opts, args = getopt.gnu_getopt(
                self.args,
                "1@ABCFGHLOPRSTUWabcdefghiklmnopqrstuvwx",
                ["help", "version", "param"],
            )
        except getopt.GetoptError as err:
            self.write(f"ls: {err}\n")
            self.write("Try 'ls --help' for more information.\n")
            return
        print("opts: ", opts)
        for x, _a in opts:
            if x in ("-l"):
                func = self.do_ls_l
<<<<<<< HEAD
            if x in ("-h"):
                print("Human readable")
                self.showHumanReadable = True

=======
>>>>>>> ddb103fd
            if x in ("-a"):
                self.showHidden = True
            if x in ("-d"):
                self.showDirectories = True

        for arg in args:
            paths.append(self.protocol.fs.resolve_path(arg, self.protocol.cwd))

        if not paths:
            func(path)
        else:
            for path in paths:
                func(path)

    def get_dir_files(self, path):
        try:
            if self.protocol.fs.isdir(path) and not self.showDirectories:
                files = self.protocol.fs.get_path(path)[:]
                if self.showHidden:
                    dot = self.protocol.fs.getfile(path)[:]
                    dot[fs.A_NAME] = "."
                    files.append(dot)
                    dotdot = self.protocol.fs.getfile(os.path.split(path)[0])[:]
                    if not dotdot:
                        dotdot = self.protocol.fs.getfile(path)[:]
                    dotdot[fs.A_NAME] = ".."
                    files.append(dotdot)
                else:
                    files = [x for x in files if not x[fs.A_NAME].startswith(".")]
                files.sort()
            else:
                file = self.protocol.fs.getfile(path)[:]
                file[fs.A_NAME] = path
                files = [file]
        except Exception:
            self.write(f"ls: cannot access {path}: No such file or directory\n")
            return
        return files

    def do_ls_normal(self, path: str) -> None:
        files = self.get_dir_files(path)
        if not files:
            return

        line = [x[fs.A_NAME] for x in files]
        if not line:
            return
        count = 0
        maxlen = max(len(x) for x in line)

        try:
            wincols = self.protocol.user.windowSize[1]
        except AttributeError:
            wincols = 80

        perline = int(wincols / (maxlen + 1))
        for f in line:
            if count == perline:
                count = 0
                self.write("\n")
            self.write(f.ljust(maxlen + 1))
            count += 1
        self.write("\n")

    def do_ls_l(self, path: str) -> None:
        """
        Display detailed information about files
        Mimics the output of GNU ls -l and supports the following options:
        -a, -h

        :param path: The path to list
        """
        files = self.get_dir_files(path)
        if not files:
            return
        # Create a list to hold formatted sizes for display
        formatted_sizes = []
        filesize_str_extent = 0
        if len(files):
            filesize_str_extent = max(len(str(x[fs.A_SIZE])) for x in files)
<<<<<<< HEAD
            if self.showHumanReadable:
                for x in files:
                    size = x[fs.A_SIZE]  # Original size
                    if size >= 1024 * 1024 * 1024:
                        formatted_size = f"{size / 1024 / 1024 / 1024:.1f}G"
                    elif size >= 1024 * 1024:
                        formatted_size = f"{size / 1024 / 1024:.1f}M"
                    elif size >= 1024:
                        formatted_size = f"{size / 1024:.1f}K"
                    else:
                        formatted_size = str(size)

                    formatted_sizes.append(formatted_size)
                # Recalculate the extent with the formatted sizes
                filesize_str_extent = max(len(size) for size in formatted_sizes)
            else:
                formatted_sizes = [str(x[fs.A_SIZE]) for x in files]
=======
>>>>>>> ddb103fd

        user_name_str_extent = 0
        if len(files):
            user_name_str_extent = max(len(self.uid2name(x[fs.A_UID])) for x in files)

        group_name_str_extent = 0
        if len(files):
            group_name_str_extent = max(len(self.gid2name(x[fs.A_GID])) for x in files)

        for i, file in enumerate(files):
            if file[fs.A_NAME].startswith(".") and not self.showHidden:
                continue

            perms = ["-"] * 10
            if file[fs.A_MODE] & stat.S_IRUSR:
                perms[1] = "r"
            if file[fs.A_MODE] & stat.S_IWUSR:
                perms[2] = "w"
            if file[fs.A_MODE] & stat.S_IXUSR:
                perms[3] = "x"
            if file[fs.A_MODE] & stat.S_ISUID:
                perms[3] = "S"
            if file[fs.A_MODE] & stat.S_IXUSR and file[fs.A_MODE] & stat.S_ISUID:
                perms[3] = "s"

            if file[fs.A_MODE] & stat.S_IRGRP:
                perms[4] = "r"
            if file[fs.A_MODE] & stat.S_IWGRP:
                perms[5] = "w"
            if file[fs.A_MODE] & stat.S_IXGRP:
                perms[6] = "x"
            if file[fs.A_MODE] & stat.S_ISGID:
                perms[6] = "S"
            if file[fs.A_MODE] & stat.S_IXGRP and file[fs.A_MODE] & stat.S_ISGID:
                perms[6] = "s"

            if file[fs.A_MODE] & stat.S_IROTH:
                perms[7] = "r"
            if file[fs.A_MODE] & stat.S_IWOTH:
                perms[8] = "w"
            if file[fs.A_MODE] & stat.S_IXOTH:
                perms[9] = "x"
            if file[fs.A_MODE] & stat.S_ISVTX:
                perms[9] = "T"
            if file[fs.A_MODE] & stat.S_IXOTH and file[fs.A_MODE] & stat.S_ISVTX:
                perms[9] = "t"

            linktarget = ""

            if file[fs.A_TYPE] == fs.T_DIR:
                perms[0] = "d"
            elif file[fs.A_TYPE] == fs.T_LINK:
                perms[0] = "l"
                linktarget = f" -> {file[fs.A_TARGET]}"

            permstr = "".join(perms)
            ctime = time.localtime(file[fs.A_CTIME])

            line = "{} 1 {} {} {} {} {}{}".format(
                permstr,
                self.uid2name(file[fs.A_UID]).ljust(user_name_str_extent),
                self.gid2name(file[fs.A_GID]).ljust(group_name_str_extent),
                formatted_sizes[i].rjust(filesize_str_extent),
                time.strftime("%Y-%m-%d %H:%M", ctime),
                file[fs.A_NAME],
                linktarget,
            )

            self.write(f"{line}\n")


commands["/bin/ls"] = Command_ls
commands["ls"] = Command_ls
commands["/bin/dir"] = Command_ls
commands["dir"] = Command_ls<|MERGE_RESOLUTION|>--- conflicted
+++ resolved
@@ -52,13 +52,10 @@
         for x, _a in opts:
             if x in ("-l"):
                 func = self.do_ls_l
-<<<<<<< HEAD
             if x in ("-h"):
                 print("Human readable")
                 self.showHumanReadable = True
 
-=======
->>>>>>> ddb103fd
             if x in ("-a"):
                 self.showHidden = True
             if x in ("-d"):
@@ -139,7 +136,6 @@
         filesize_str_extent = 0
         if len(files):
             filesize_str_extent = max(len(str(x[fs.A_SIZE])) for x in files)
-<<<<<<< HEAD
             if self.showHumanReadable:
                 for x in files:
                     size = x[fs.A_SIZE]  # Original size
@@ -157,8 +153,6 @@
                 filesize_str_extent = max(len(size) for size in formatted_sizes)
             else:
                 formatted_sizes = [str(x[fs.A_SIZE]) for x in files]
-=======
->>>>>>> ddb103fd
 
         user_name_str_extent = 0
         if len(files):
