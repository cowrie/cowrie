# Copyright (c) 2009 Upi Tamminen <desaster@gmail.com>
# See the COPYRIGHT file for more information

from __future__ import absolute_import, division

import getopt
import hashlib
import os
import re
import time

from OpenSSL import SSL

from twisted.internet import reactor, ssl
from twisted.python import compat, log
from twisted.web import client

from cowrie.core.config import CowrieConfig
from cowrie.shell.command import HoneyPotCommand

commands = {}


class command_curl(HoneyPotCommand):
    """
    curl command
    """
    limit_size = CowrieConfig().getint('honeypot', 'download_limit_size', fallback=0)
    download_path = CowrieConfig().get('honeypot', 'download_path')

    def start(self):
        try:
            optlist, args = getopt.getopt(self.args, 'sho:O', ['help', 'manual', 'silent'])
        except getopt.GetoptError as err:
            # TODO: should be 'unknown' instead of 'not recognized'
            self.write("curl: {}\n".format(err))
            self.write("curl: try 'curl --help' or 'curl --manual' for more information\n")
            self.exit()
            return

        for opt in optlist:
            if opt[0] == '-h' or opt[0] == '--help':
                self.curl_help()
                return
            elif opt[0] == '-s' or opt[0] == '--silent':
                self.silent = True

        if len(args):
            if args[0] is not None:
                url = str(args[0]).strip()
        else:
            self.write("curl: try 'curl --help' or 'curl --manual' for more information\n")
            self.exit()
            return

        if '://' not in url:
            url = 'http://' + url
        urldata = compat.urllib_parse.urlparse(url)

        outfile = None
        for opt in optlist:
            if opt[0] == '-o':
                outfile = opt[1]
            if opt[0] == '-O':
                outfile = urldata.path.split('/')[-1]
                if outfile is None or not len(outfile.strip()) or not urldata.path.count('/'):
                    self.write('curl: Remote file name has no length!\n')
                    self.exit()
                    return

        if outfile:
            outfile = self.fs.resolve_path(outfile, self.protocol.cwd)
            path = os.path.dirname(outfile)
            if not path or \
                    not self.fs.exists(path) or \
                    not self.fs.isdir(path):
                self.write('curl: %s: Cannot open: No such file or directory\n' % outfile)
                self.exit()
                return

        url = url.encode('ascii')
        self.url = url

        if not hasattr(self, 'safeoutfile'):
            tmp_fname = '%s_%s_%s_%s' % \
                        (time.strftime('%Y%m%d%H%M%S'),
                         self.protocol.getProtoTransport().transportId,
                         self.protocol.terminal.transport.session.id,
                         re.sub('[^A-Za-z0-9]', '_', url.decode('ascii')))
            self.safeoutfile = os.path.join(self.download_path, tmp_fname)

        self.deferred = self.download(url, outfile, self.safeoutfile)
        if self.deferred:
            self.deferred.addCallback(self.success, outfile)
            self.deferred.addErrback(self.error, url)

    def curl_help(self):
        self.write("""Usage: curl [options...] <url>
Options: (H) means HTTP/HTTPS only, (F) means FTP only
     --anyauth       Pick "any" authentication method (H)
 -a, --append        Append to target file when uploading (F/SFTP)
     --basic         Use HTTP Basic Authentication (H)
     --cacert FILE   CA certificate to verify peer against (SSL)
     --capath DIR    CA directory to verify peer against (SSL)
 -E, --cert CERT[:PASSWD] Client certificate file and password (SSL)
     --cert-type TYPE Certificate file type (DER/PEM/ENG) (SSL)
     --ciphers LIST  SSL ciphers to use (SSL)
     --compressed    Request compressed response (using deflate or gzip)
 -K, --config FILE   Specify which config file to read
     --connect-timeout SECONDS  Maximum time allowed for connection
 -C, --continue-at OFFSET  Resumed transfer offset
 -b, --cookie STRING/FILE  String or file to read cookies from (H)
 -c, --cookie-jar FILE  Write cookies to this file after operation (H)
     --create-dirs   Create necessary local directory hierarchy
     --crlf          Convert LF to CRLF in upload
     --crlfile FILE  Get a CRL list in PEM format from the given file
 -d, --data DATA     HTTP POST data (H)
     --data-ascii DATA  HTTP POST ASCII data (H)
     --data-binary DATA  HTTP POST binary data (H)
     --data-urlencode DATA  HTTP POST data url encoded (H)
     --delegation STRING GSS-API delegation permission
     --digest        Use HTTP Digest Authentication (H)
     --disable-eprt  Inhibit using EPRT or LPRT (F)
     --disable-epsv  Inhibit using EPSV (F)
 -D, --dump-header FILE  Write the headers to this file
     --egd-file FILE  EGD socket path for random data (SSL)
     --engine ENGINGE  Crypto engine (SSL). "--engine list" for list
 -f, --fail          Fail silently (no output at all) on HTTP errors (H)
 -F, --form CONTENT  Specify HTTP multipart POST data (H)
     --form-string STRING  Specify HTTP multipart POST data (H)
     --ftp-account DATA  Account data string (F)
     --ftp-alternative-to-user COMMAND  String to replace "USER [name]" (F)
     --ftp-create-dirs  Create the remote dirs if not present (F)
     --ftp-method [MULTICWD/NOCWD/SINGLECWD] Control CWD usage (F)
     --ftp-pasv      Use PASV/EPSV instead of PORT (F)
 -P, --ftp-port ADR  Use PORT with given address instead of PASV (F)
     --ftp-skip-pasv-ip Skip the IP address for PASV (F)
     --ftp-pret      Send PRET before PASV (for drftpd) (F)
     --ftp-ssl-ccc   Send CCC after authenticating (F)
     --ftp-ssl-ccc-mode ACTIVE/PASSIVE  Set CCC mode (F)
     --ftp-ssl-control Require SSL/TLS for ftp login, clear for transfer (F)
 -G, --get           Send the -d data with a HTTP GET (H)
 -g, --globoff       Disable URL sequences and ranges using {} and []
 -H, --header LINE   Custom header to pass to server (H)
 -I, --head          Show document info only
 -h, --help          This help text
     --hostpubmd5 MD5  Hex encoded MD5 string of the host public key. (SSH)
 -0, --http1.0       Use HTTP 1.0 (H)
     --ignore-content-length  Ignore the HTTP Content-Length header
 -i, --include       Include protocol headers in the output (H/F)
 -k, --insecure      Allow connections to SSL sites without certs (H)
     --interface INTERFACE  Specify network interface/address to use
 -4, --ipv4          Resolve name to IPv4 address
 -6, --ipv6          Resolve name to IPv6 address
 -j, --junk-session-cookies Ignore session cookies read from file (H)
     --keepalive-time SECONDS  Interval between keepalive probes
     --key KEY       Private key file name (SSL/SSH)
     --key-type TYPE Private key file type (DER/PEM/ENG) (SSL)
     --krb LEVEL     Enable Kerberos with specified security level (F)
     --libcurl FILE  Dump libcurl equivalent code of this command line
     --limit-rate RATE  Limit transfer speed to this rate
 -l, --list-only     List only names of an FTP directory (F)
     --local-port RANGE  Force use of these local port numbers
 -L, --location      Follow redirects (H)
     --location-trusted like --location and send auth to other hosts (H)
 -M, --manual        Display the full manual
     --mail-from FROM  Mail from this address
     --mail-rcpt TO  Mail to this receiver(s)
     --mail-auth AUTH  Originator address of the original email
     --max-filesize BYTES  Maximum file size to download (H/F)
     --max-redirs NUM  Maximum number of redirects allowed (H)
 -m, --max-time SECONDS  Maximum time allowed for the transfer
     --negotiate     Use HTTP Negotiate Authentication (H)
 -n, --netrc         Must read .netrc for user name and password
     --netrc-optional Use either .netrc or URL; overrides -n
     --netrc-file FILE  Set up the netrc filename to use
 -N, --no-buffer     Disable buffering of the output stream
     --no-keepalive  Disable keepalive use on the connection
     --no-sessionid  Disable SSL session-ID reusing (SSL)
     --noproxy       List of hosts which do not use proxy
     --ntlm          Use HTTP NTLM authentication (H)
 -o, --output FILE   Write output to <file> instead of stdout
     --pass PASS     Pass phrase for the private key (SSL/SSH)
     --post301       Do not switch to GET after following a 301 redirect (H)
     --post302       Do not switch to GET after following a 302 redirect (H)
     --post303       Do not switch to GET after following a 303 redirect (H)
 -#, --progress-bar  Display transfer progress as a progress bar
     --proto PROTOCOLS  Enable/disable specified protocols
     --proto-redir PROTOCOLS  Enable/disable specified protocols on redirect
 -x, --proxy [PROTOCOL://]HOST[:PORT] Use proxy on given port
     --proxy-anyauth Pick "any" proxy authentication method (H)
     --proxy-basic   Use Basic authentication on the proxy (H)
     --proxy-digest  Use Digest authentication on the proxy (H)
     --proxy-negotiate Use Negotiate authentication on the proxy (H)
     --proxy-ntlm    Use NTLM authentication on the proxy (H)
 -U, --proxy-user USER[:PASSWORD]  Proxy user and password
     --proxy1.0 HOST[:PORT]  Use HTTP/1.0 proxy on given port
 -p, --proxytunnel   Operate through a HTTP proxy tunnel (using CONNECT)
     --pubkey KEY    Public key file name (SSH)
 -Q, --quote CMD     Send command(s) to server before transfer (F/SFTP)
     --random-file FILE  File for reading random data from (SSL)
 -r, --range RANGE   Retrieve only the bytes within a range
     --raw           Do HTTP "raw", without any transfer decoding (H)
 -e, --referer       Referer URL (H)
 -J, --remote-header-name Use the header-provided filename (H)
 -O, --remote-name   Write output to a file named as the remote file
     --remote-name-all Use the remote file name for all URLs
 -R, --remote-time   Set the remote file's time on the local output
 -X, --request COMMAND  Specify request command to use
     --resolve HOST:PORT:ADDRESS  Force resolve of HOST:PORT to ADDRESS
     --retry NUM   Retry request NUM times if transient problems occur
     --retry-delay SECONDS When retrying, wait this many seconds between each
     --retry-max-time SECONDS  Retry only within this period
 -S, --show-error    Show error. With -s, make curl show errors when they occur
 -s, --silent        Silent mode. Don't output anything
     --socks4 HOST[:PORT]  SOCKS4 proxy on given host + port
     --socks4a HOST[:PORT]  SOCKS4a proxy on given host + port
     --socks5 HOST[:PORT]  SOCKS5 proxy on given host + port
     --socks5-hostname HOST[:PORT] SOCKS5 proxy, pass host name to proxy
     --socks5-gssapi-service NAME  SOCKS5 proxy service name for gssapi
     --socks5-gssapi-nec  Compatibility with NEC SOCKS5 server
 -Y, --speed-limit RATE  Stop transfers below speed-limit for 'speed-time' secs
 -y, --speed-time SECONDS  Time for trig speed-limit abort. Defaults to 30
     --ssl           Try SSL/TLS (FTP, IMAP, POP3, SMTP)
     --ssl-reqd      Require SSL/TLS (FTP, IMAP, POP3, SMTP)
 -2, --sslv2         Use SSLv2 (SSL)
 -3, --sslv3         Use SSLv3 (SSL)
     --ssl-allow-beast Allow security flaw to improve interop (SSL)
     --stderr FILE   Where to redirect stderr. - means stdout
     --tcp-nodelay   Use the TCP_NODELAY option
 -t, --telnet-option OPT=VAL  Set telnet option
     --tftp-blksize VALUE  Set TFTP BLKSIZE option (must be >512)
 -z, --time-cond TIME  Transfer based on a time condition
 -1, --tlsv1         Use TLSv1 (SSL)
     --trace FILE    Write a debug trace to the given file
     --trace-ascii FILE  Like --trace but without the hex output
     --trace-time    Add time stamps to trace/verbose output
     --tr-encoding   Request compressed transfer encoding (H)
 -T, --upload-file FILE  Transfer FILE to destination
     --url URL       URL to work with
 -B, --use-ascii     Use ASCII/text transfer
 -u, --user USER[:PASSWORD]  Server user and password
     --tlsuser USER  TLS username
     --tlspassword STRING TLS password
     --tlsauthtype STRING  TLS authentication type (default SRP)
 -A, --user-agent STRING  User-Agent to send to server (H)
 -v, --verbose       Make the operation more talkative
 -V, --version       Show version number and quit
 -w, --write-out FORMAT  What to output after completion
     --xattr        Store metadata in extended file attributes
 -q                 If used as the first parameter disables .curlrc\n""")
        self.exit()

    def download(self, url, fakeoutfile, outputfile, *args, **kwargs):
        try:
            parsed = compat.urllib_parse.urlparse(url)
            scheme = parsed.scheme
            host = parsed.hostname.decode('utf8')
            port = parsed.port or (443 if scheme == 'https' else 80)
            if scheme != b'http' and scheme != b'https':
                raise NotImplementedError
        except Exception:
            self.errorWrite('curl: (1) Protocol "{}" not supported or disabled in libcurl\n'.format(scheme))
            self.exit()
            return None

        factory = HTTPProgressDownloader(
            self, fakeoutfile, url, outputfile, *args, **kwargs)
        out_addr = None
        if CowrieConfig().has_option('honeypot', 'out_addr'):
            out_addr = (CowrieConfig().get('honeypot', 'out_addr'), 0)

        if scheme == 'https':
            contextFactory = ssl.ClientContextFactory()
            contextFactory.method = SSL.SSLv23_METHOD
            reactor.connectSSL(host, port, factory, contextFactory, bindAddress=out_addr)
        else:  # Can only be http
            self.connection = reactor.connectTCP(
                host, port, factory, bindAddress=out_addr)

        return factory.deferred

    def handle_CTRL_C(self):
        self.write('^C\n')
        self.connection.transport.loseConnection()

    def success(self, data, outfile):
        if not os.path.isfile(self.safeoutfile):
            log.msg("there's no file " + self.safeoutfile)
            self.exit()

        with open(self.safeoutfile, 'rb') as f:
            shasum = hashlib.sha256(f.read()).hexdigest()
            hashPath = os.path.join(self.download_path, shasum)

        # If we have content already, delete temp file
        if not os.path.exists(hashPath):
            os.rename(self.safeoutfile, hashPath)
            duplicate = False
        else:
            os.remove(self.safeoutfile)
            duplicate = True

        self.protocol.logDispatch(eventid='cowrie.session.file_download',
                                  format='Downloaded URL (%(url)s) with SHA-256 %(shasum)s to %(outfile)s',
                                  url=self.url,
                                  duplicate=duplicate,
                                  outfile=hashPath,
                                  shasum=shasum,
                                  destfile=self.safeoutfile)

        # Update the honeyfs to point to downloaded file if output is a file
        if outfile:
            self.fs.update_realfile(self.fs.getfile(outfile), hashPath)
            self.fs.chown(outfile, self.protocol.user.uid, self.protocol.user.gid)
        else:
            with open(hashPath, 'rb') as f:
                self.writeBytes(f.read())

        self.exit()

    def error(self, error, url):

        log.msg(error.printTraceback())
        if hasattr(error, 'getErrorMessage'):  # Exceptions
            errormsg = error.getErrorMessage()
        log.msg(errormsg)
        self.write('\n')
        self.protocol.logDispatch(eventid='cowrie.session.file_download.failed',
                                  format='Attempt to download file(s) from URL (%(url)s) failed',
                                  url=self.url)
        self.exit()


class HTTPProgressDownloader(client.HTTPDownloader):
    """
    From http://code.activestate.com/recipes/525493/
    """
    totallength = 0
    currentlength = 0
    lastupdate = 0

    def __init__(self, curl, fakeoutfile, url, outfile, headers=None):
        client.HTTPDownloader.__init__(self, url, outfile, headers=headers, agent=b'curl/7.38.0')
        self.status = None
        self.curl = curl
        self.fakeoutfile = fakeoutfile
        self.started = time.time()
        self.proglen = 0
        self.nomore = False

    def noPage(self, reason):
        """
        Called for non-200 responses
        """
        if self.status == b'304':
            client.HTTPDownloader.page(self, '')
        else:
            client.HTTPDownloader.noPage(self, reason)

    def gotHeaders(self, headers):
        if self.status == b'200':
            if b'content-length' in headers:
                self.totallength = int(headers[b'content-length'][0].decode())
            else:
                self.totallength = 0
            if b'content-type' in headers:
                self.contenttype = headers[b'content-type'][0].decode()
            else:
                self.contenttype = 'text/whatever'
            self.currentlength = 0.0

            if self.curl.limit_size > 0 and \
                    self.totallength > self.curl.limit_size:
                log.msg('Not saving URL (%s) due to file size limit' % self.curl.url)
                self.fileName = os.path.devnull
                self.nomore = True

            if self.fakeoutfile:
                self.curl.write('  % Total    % Received % Xferd  Average Speed   Time    Time     Time  Current\n')
                self.curl.write('                                 Dload  Upload   Total   Spent    Left  Speed\n')

        return client.HTTPDownloader.gotHeaders(self, headers)

    def pagePart(self, data):
        if self.status == b'200':
            self.currentlength += len(data)

            # If downloading files of unspecified size, this could happen:
            if not self.nomore and self.curl.limit_size > 0 and \
                    self.currentlength > self.curl.limit_size:
                log.msg('File limit reached, not saving any more data!')
                self.nomore = True
                self.file.close()
                self.fileName = os.path.devnull
                self.file = self.openFile(data)

            if (time.time() - self.lastupdate) < 0.5:
                return client.HTTPDownloader.pagePart(self, data)

            self.speed = self.currentlength / (time.time() - self.started)
            self.lastupdate = time.time()
        return client.HTTPDownloader.pagePart(self, data)

    def pageEnd(self):
        if self.totallength != 0 and self.currentlength != self.totallength:
            return client.HTTPDownloader.pageEnd(self)

        if self.fakeoutfile:
            self.curl.write(
<<<<<<< HEAD
                "\r100  {}  100  {}    0     0  {}      0 --:--:-- --:--:-- --:--:-- {}\n".format(self.currentlength,
                                                                                                  self.currentlength,
                                                                                                  63673, 65181))
=======
                "\r100  {}  100  {}    0     0  {}      0 --:--:-- --:--:-- --:--:-- {}\n".format(
                  self.currentlength, self.currentlength, 63673, 65181))
>>>>>>> f55555b6

            self.curl.fs.mkfile(self.fakeoutfile, 0, 0, self.totallength, 33188)
            self.curl.fs.update_realfile(
                self.curl.fs.getfile(self.fakeoutfile),
                self.curl.safeoutfile)

        self.curl.fileName = self.fileName
        return client.HTTPDownloader.pageEnd(self)


commands['/usr/bin/curl'] = command_curl
commands['curl'] = command_curl<|MERGE_RESOLUTION|>--- conflicted
+++ resolved
@@ -408,14 +408,8 @@
 
         if self.fakeoutfile:
             self.curl.write(
-<<<<<<< HEAD
-                "\r100  {}  100  {}    0     0  {}      0 --:--:-- --:--:-- --:--:-- {}\n".format(self.currentlength,
-                                                                                                  self.currentlength,
-                                                                                                  63673, 65181))
-=======
                 "\r100  {}  100  {}    0     0  {}      0 --:--:-- --:--:-- --:--:-- {}\n".format(
                   self.currentlength, self.currentlength, 63673, 65181))
->>>>>>> f55555b6
 
             self.curl.fs.mkfile(self.fakeoutfile, 0, 0, self.totallength, 33188)
             self.curl.fs.update_realfile(
