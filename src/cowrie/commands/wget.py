--- conflicted
+++ resolved
@@ -577,13 +577,8 @@
         )
 
         if response.check(error.DNSLookupError) is not None:
-<<<<<<< HEAD
-            self.errorWrite(
-                f"Resolving no.such ({self.host})... failed: nodename nor servname provided, or not known.\n"
-=======
             self.write(
                 f"Resolving no.such ({self.host})... failed: Temporary failure in name resolution.\n"
->>>>>>> d8c5e1d1
             )
             self.errorWrite(f"wget: unable to resolve host address ‘{self.host}’\n")
             self.exit()
