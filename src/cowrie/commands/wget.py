# Copyright (c) 2009 Upi Tamminen <desaster@gmail.com>
# See the COPYRIGHT file for more information

from __future__ import absolute_import, division

import getopt
import os
import time

from twisted.internet import reactor, ssl
from twisted.python import compat, log
from twisted.web import client

from cowrie.core.artifact import Artifact
from cowrie.core.config import CowrieConfig
from cowrie.shell.command import HoneyPotCommand

commands = {}


def tdiff(seconds):
    t = seconds
    days = int(t / (24 * 60 * 60))
    t -= (days * 24 * 60 * 60)
    hours = int(t / (60 * 60))
    t -= (hours * 60 * 60)
    minutes = int(t / 60)
    t -= (minutes * 60)

    s = '%ds' % (int(t),)
    if minutes >= 1:
        s = '%dm %s' % (minutes, s)
    if hours >= 1:
        s = '%dh %s' % (hours, s)
    if days >= 1:
        s = '%dd %s' % (days, s)
    return s


def sizeof_fmt(num):
    for x in ['bytes', 'K', 'M', 'G', 'T']:
        if num < 1024.0:
            return "%d%s" % (num, x)
        num /= 1024.0


# Luciano Ramalho @ http://code.activestate.com/recipes/498181/
def splitthousands(s, sep=','):
    if len(s) <= 3:
        return s
    return splitthousands(s[:-3], sep) + sep + s[-3:]


class command_wget(HoneyPotCommand):
    """
    wget command
    """
    limit_size = CowrieConfig().getint('honeypot', 'download_limit_size', fallback=0)
    downloadPath = CowrieConfig().get('honeypot', 'download_path')

    def start(self):
        try:
            optlist, args = getopt.getopt(self.args, 'cqO:P:', 'header=')
        except getopt.GetoptError:
            self.errorWrite('Unrecognized option\n')
            self.exit()
            return

        if len(args):
            url = args[0].strip()
        else:
            self.errorWrite('wget: missing URL\n')
            self.errorWrite('Usage: wget [OPTION]... [URL]...\n\n')
            self.errorWrite('Try `wget --help\' for more options.\n')
            self.exit()
            return

        self.outfile = None
        self.quiet = False
        for opt in optlist:
            if opt[0] == '-O':
                self.outfile = opt[1]
            if opt[0] == '-q':
                self.quiet = True

        # for some reason getopt doesn't recognize "-O -"
        # use try..except for the case if passed command is malformed
        try:
            if not self.outfile:
                if '-O' in args:
                    self.outfile = args[args.index('-O') + 1]
        except Exception:
            pass

        if '://' not in url:
            url = 'http://%s' % url

        urldata = compat.urllib_parse.urlparse(url)

        self.url = url.encode('utf8')

        if self.outfile is None:
            self.outfile = urldata.path.split('/')[-1]
            if not len(self.outfile.strip()) or not urldata.path.count('/'):
                self.outfile = 'index.html'

        if self.outfile != '-':
            self.outfile = self.fs.resolve_path(self.outfile, self.protocol.cwd)
            path = os.path.dirname(self.outfile)
            if not path or not self.fs.exists(path) or not self.fs.isdir(path):
                self.errorWrite('wget: %s: Cannot open: No such file or directory\n' % self.outfile)
                self.exit()
                return

        self.deferred = self.download(self.url, self.outfile)
        if self.deferred:
            self.deferred.addCallback(self.success)
            self.deferred.addErrback(self.error, self.url)
        else:
            self.exit()

    def download(self, url, fakeoutfile, *args, **kwargs):
        """
        url - URL to download
        fakeoutfile - file in guest's fs that attacker wants content to be downloaded to
        """
        try:
            parsed = compat.urllib_parse.urlparse(url)
            scheme = parsed.scheme
            host = parsed.hostname.decode('utf8')
            port = parsed.port or (443 if scheme == b'https' else 80)
            if scheme != b'http' and scheme != b'https':
                raise NotImplementedError
            if not host:
                return None
        except Exception:
            self.errorWrite('%s: Unsupported scheme.\n' % (url,))
            return None

        # File in host's fs that will hold content of the downloaded file
        # HTTPDownloader will close() the file object so need to preserve the name
        self.artifactFile = Artifact(self.outfile)

        if not self.quiet:
            self.errorWrite('--%s--  %s\n' % (time.strftime('%Y-%m-%d %H:%M:%S'), url.decode('utf8')))
            self.errorWrite('Connecting to %s:%d... connected.\n' % (host, port))
            self.errorWrite('HTTP request sent, awaiting response... ')

        factory = HTTPProgressDownloader(self, fakeoutfile, url, self.artifactFile, *args, **kwargs)

        out_addr = None
        if CowrieConfig().has_option('honeypot', 'out_addr'):
            out_addr = (CowrieConfig().get('honeypot', 'out_addr'), 0)

        if scheme == b'https':
<<<<<<< HEAD
            context_factory = ssl.optionsForClientTLS(hostname=host)
            self.connection = reactor.connectSSL(host, port, factory, context_factory, bindAddress=out_addr)
=======
            contextFactory = ssl.CertificateOptions(method=SSL.SSLv23_METHOD)
            self.connection = reactor.connectSSL(host, port, factory, contextFactory, bindAddress=out_addr)
>>>>>>> e1aeb4f5
        elif scheme == b'http':
            self.connection = reactor.connectTCP(host, port, factory, bindAddress=out_addr)
        else:
            raise NotImplementedError

        return factory.deferred

    def handle_CTRL_C(self):
        self.errorWrite('^C\n')
        self.connection.transport.loseConnection()

    def success(self, data):
        if not os.path.isfile(self.artifactFile.shasumFilename):
            log.msg("there's no file " + self.artifactFile.shasumFilename)
            self.exit()

        # log to cowrie.log
        log.msg(format='Downloaded URL (%(url)s) with SHA-256 %(shasum)s to %(outfile)s',
                url=self.url,
                outfile=self.artifactFile.shasumFilename,
                shasum=self.artifactFile.shasum)

        # log to output modules
        self.protocol.logDispatch(eventid='cowrie.session.file_download',
                                  format='Downloaded URL (%(url)s) with SHA-256 %(shasum)s to %(outfile)s',
                                  url=self.url,
                                  outfile=self.artifactFile.shasumFilename,
                                  shasum=self.artifactFile.shasum)

        # Update honeyfs to point to downloaded file or write to screen
        if self.outfile != '-':
            self.fs.update_realfile(self.fs.getfile(self.outfile), self.artifactFile.shasumFilename)
            self.fs.chown(self.outfile, self.protocol.user.uid, self.protocol.user.gid)
        else:
            with open(self.artifactFile.shasumFilename, 'rb') as f:
                self.writeBytes(f.read())

        self.exit()

    def error(self, error, url):
        # we need to handle 301 redirects separately
        if hasattr(error, 'webStatus') and error.webStatus.decode() == '301':
            self.errorWrite('{} {}\n'.format(error.webStatus.decode(), error.webMessage.decode()))
            https_url = error.getErrorMessage().replace('301 Moved Permanently to ', '')
            self.errorWrite('Location {} [following]\n'.format(https_url))

            # do the download again with the https URL
            self.deferred = self.download(https_url.encode('utf8'), self.outfile)
            if self.deferred:
                self.deferred.addCallback(self.success)
                self.deferred.addErrback(self.error, https_url)
            else:
                self.exit()
        else:
            if hasattr(error, 'getErrorMessage'):  # exceptions
                errorMessage = error.getErrorMessage()
                self.errorWrite(errorMessage + '\n')
                # Real wget also adds this:
            if hasattr(error, 'webStatus') and error.webStatus and hasattr(error, 'webMessage'):  # exceptions
                self.errorWrite('{} ERROR {}: {}\n'.format(time.strftime('%Y-%m-%d %T'), error.webStatus.decode(),
                                                           error.webMessage.decode('utf8')))
            else:
                self.errorWrite('{} ERROR 404: Not Found.\n'.format(time.strftime('%Y-%m-%d %T')))

            # prevent cowrie from crashing if the terminal have been already destroyed
            try:
                self.protocol.logDispatch(eventid='cowrie.session.file_download.failed',
                                          format='Attempt to download file(s) from URL (%(url)s) failed',
                                          url=self.url)
            except Exception:
                pass

            self.exit()


# From http://code.activestate.com/recipes/525493/
class HTTPProgressDownloader(client.HTTPDownloader):
    def __init__(self, wget, fakeoutfile, url, outfile, headers=None):
        client.HTTPDownloader.__init__(self, url, outfile, headers=headers, agent=b'Wget/1.11.4', followRedirect=False)
        self.status = None
        self.wget = wget
        self.fakeoutfile = fakeoutfile
        self.lastupdate = 0
        self.started = time.time()
        self.proglen = 0
        self.nomore = False
        self.quiet = self.wget.quiet

    def noPage(self, reason):  # Called for non-200 responses
        if self.status == b'304':
            client.HTTPDownloader.page(self, '')
        else:
            if hasattr(self, 'status'):
                reason.webStatus = self.status
            if hasattr(self, 'message'):
                reason.webMessage = self.message

            client.HTTPDownloader.noPage(self, reason)

    def gotHeaders(self, headers):
        if self.status == b'200':
            if not self.quiet:
                self.wget.errorWrite('200 OK\n')
            if b'content-length' in headers:
                self.totallength = int(headers[b'content-length'][0].decode())
            else:
                self.totallength = 0
            if b'content-type' in headers:
                self.contenttype = headers[b'content-type'][0].decode()
            else:
                self.contenttype = 'text/whatever'
            self.currentlength = 0.0

            if self.totallength > 0:
                if not self.quiet:
                    self.wget.errorWrite('Length: {} ({}) [{}]\n'.format(self.totallength,
                                                                         sizeof_fmt(self.totallength),
                                                                         self.contenttype))
            else:
                if not self.quiet:
                    self.wget.errorWrite('Length: unspecified [{}]\n'.format(self.contenttype))
            if 0 < self.wget.limit_size < self.totallength:
                log.msg('Not saving URL ({}) due to file size limit'.format(self.wget.url))
                self.nomore = True
            if not self.quiet:
                if self.fakeoutfile == '-':
                    self.wget.errorWrite('Saving to: `STDOUT\'\n\n')
                else:
                    self.wget.errorWrite('Saving to: `{}\'\n\n'.format(self.fakeoutfile))

        return client.HTTPDownloader.gotHeaders(self, headers)

    def pagePart(self, data):
        if self.status == b'200':
            self.currentlength += len(data)

            # If downloading files of unspecified size, this could happen:
            if not self.nomore and 0 < self.wget.limit_size < self.currentlength:
                log.msg('File limit reached, not saving any more data!')
                self.nomore = True
            if (time.time() - self.lastupdate) < 0.5:
                return client.HTTPDownloader.pagePart(self, data)
            if self.totallength:
                percent = int(self.currentlength / self.totallength * 100)
                spercent = "{}%".format(percent)
            else:
                spercent = '%dK' % (self.currentlength / 1000)
                percent = 0
            self.speed = self.currentlength / (time.time() - self.started)
            eta = (self.totallength - self.currentlength) / self.speed
            s = '\r%s [%s] %s %dK/s  eta %s' % \
                (spercent.rjust(3),
                 ('%s>' % (int(39.0 / 100.0 * percent) * '=')).ljust(39),
                 splitthousands(str(int(self.currentlength))).ljust(12),
                 self.speed / 1000,
                 tdiff(eta))
            if not self.quiet:
                self.wget.errorWrite(s.ljust(self.proglen))
            self.proglen = len(s)
            self.lastupdate = time.time()
        return client.HTTPDownloader.pagePart(self, data)

    def pageEnd(self):
        if self.totallength != 0 and self.currentlength != self.totallength:
            return client.HTTPDownloader.pageEnd(self)
        if not self.quiet:
            self.wget.errorWrite('\r100%%[%s] %s %dK/s' %
                                 ('%s>' % (38 * '='),
                                  splitthousands(str(int(self.totallength))).ljust(12),
                                  self.speed / 1000))
            self.wget.errorWrite('\n\n')
            self.wget.errorWrite(
                '%s (%d KB/s) - `%s\' saved [%d/%d]\n\n' %
                (time.strftime('%Y-%m-%d %H:%M:%S'),
                 self.speed / 1000,
                 self.fakeoutfile, self.currentlength, self.totallength))
        if self.fakeoutfile != '-':
            self.wget.fs.mkfile(self.fakeoutfile, 0, 0, self.totallength, 33188)

        return client.HTTPDownloader.pageEnd(self)


commands['/usr/bin/wget'] = command_wget
commands['wget'] = command_wget
commands['/usr/bin/dget'] = command_wget
commands['dget'] = command_wget<|MERGE_RESOLUTION|>--- conflicted
+++ resolved
@@ -153,13 +153,9 @@
             out_addr = (CowrieConfig().get('honeypot', 'out_addr'), 0)
 
         if scheme == b'https':
-<<<<<<< HEAD
             context_factory = ssl.optionsForClientTLS(hostname=host)
             self.connection = reactor.connectSSL(host, port, factory, context_factory, bindAddress=out_addr)
-=======
-            contextFactory = ssl.CertificateOptions(method=SSL.SSLv23_METHOD)
-            self.connection = reactor.connectSSL(host, port, factory, contextFactory, bindAddress=out_addr)
->>>>>>> e1aeb4f5
+
         elif scheme == b'http':
             self.connection = reactor.connectTCP(host, port, factory, bindAddress=out_addr)
         else:
