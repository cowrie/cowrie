# Copyright (c) 2015 Michel Oosterhof <michel@oosterhof.net>
# All rights reserved.
#
# Redistribution and use in source and binary forms, with or without
# modification, are permitted provided that the following conditions
# are met:
#
# 1. Redistributions of source code must retain the above copyright
#    notice, this list of conditions and the following disclaimer.
# 2. Redistributions in binary form must reproduce the above copyright
#    notice, this list of conditions and the following disclaimer in the
#    documentation and/or other materials provided with the distribution.
# 3. The names of the author(s) may not be used to endorse or promote
#    products derived from this software without specific prior written
#    permission.
#
# THIS SOFTWARE IS PROVIDED BY THE AUTHORS ``AS IS'' AND ANY EXPRESS OR
# IMPLIED WARRANTIES, INCLUDING, BUT NOT LIMITED TO, THE IMPLIED WARRANTIES
# OF MERCHANTABILITY AND FITNESS FOR A PARTICULAR PURPOSE ARE DISCLAIMED.
# IN NO EVENT SHALL THE AUTHORS BE LIABLE FOR ANY DIRECT, INDIRECT,
# INCIDENTAL, SPECIAL, EXEMPLARY, OR CONSEQUENTIAL DAMAGES (INCLUDING,
# BUT NOT LIMITED TO, PROCUREMENT OF SUBSTITUTE GOODS OR SERVICES;
# LOSS OF USE, DATA, OR PROFITS; OR BUSINESS INTERRUPTION) HOWEVER CAUSED
# AND ON ANY THEORY OF LIABILITY, WHETHER IN CONTRACT, STRICT LIABILITY,
# OR TORT (INCLUDING NEGLIGENCE OR OTHERWISE) ARISING IN ANY WAY
# OUT OF THE USE OF THIS SOFTWARE, EVEN IF ADVISED OF THE POSSIBILITY OF
# SUCH DAMAGE.


import abc
import re
import socket
import time
from os import environ
from typing import Dict, Pattern, Union

from twisted.internet import reactor
from twisted.logger import formatTime

from cowrie.core.config import CowrieConfig

# Events:
#  cowrie.client.fingerprint
#  cowrie.client.size
#  cowrie.client.var
#  cowrie.client.version
#  cowrie.command.input
#  cowrie.command.failed
#  cowrie.command.success (deprecated)
#  cowrie.direct-tcpip.data
#  cowrie.direct-tcpip.request
#  cowrie.log.closed
#  cowrie.login.failed
#  cowrie.login.success
#  cowrie.session.closed
#  cowrie.session.connect
#  cowrie.session.file_download
#  cowrie.session.file_upload

"""
The time is available in two formats in each event, as key 'time'
in epoch format and in key 'timestamp' as a ISO compliant string
in UTC.
"""


def convert(input: Union[str, list, dict, bytes]) -> Union[str, list, dict]:
    """
    This converts a nested dictionary with bytes in it to string
    """
    if isinstance(input, dict):
        return {convert(key): convert(value) for key, value in list(input.items())}
    elif isinstance(input, list):
        return [convert(element) for element in input]
    elif isinstance(input, bytes):
        return input.decode("utf-8")
    else:
        return input


class Output(metaclass=abc.ABCMeta):
    """
    This is the abstract base class intended to be inherited by
    cowrie output plugins. Plugins require the mandatory
    methods: stop, start and write
    """

<<<<<<< HEAD
    __metaclass__ = abc.ABCMeta

    def __init__(self) -> None:
        self.sessions: Dict[str, str] = {}
        self.ips: Dict[str, str] = {}
=======
    def __init__(self):
        self.sessions = {}
        self.ips = {}
>>>>>>> 8f3c1c4e
        # Need these for each individual transport, or else the session numbers overlap
        self.sshRegex: Pattern = re.compile(".*SSHTransport,([0-9]+),[0-9a-f:.]+$")
        self.telnetRegex: Pattern = re.compile(
            ".*TelnetTransport,([0-9]+),[0-9a-f:.]+$"
        )
        self.sensor: str = CowrieConfig.get(
            "honeypot", "sensor_name", fallback=socket.gethostname()
        )
        self.timeFormat: str

        # use Z for UTC (Zulu) time, it's shorter.
        if "TZ" in environ and environ["TZ"] == "UTC":
            self.timeFormat = "%Y-%m-%dT%H:%M:%S.%fZ"
        else:
            self.timeFormat = "%Y-%m-%dT%H:%M:%S.%f%z"

        # Event trigger so that stop() is called by the reactor when stopping
        reactor.addSystemEventTrigger("before", "shutdown", self.stop)  # type: ignore

        self.start()

    def logDispatch(self, **kw: str) -> None:
        """
        Use logDispatch when the HoneypotTransport prefix is not available.
        Here you can explicitly set the sessionIds to tie the sessions together
        """
        ev = kw
        # ev["message"] = msg
        self.emit(ev)

    @abc.abstractmethod
    def start(self) -> None:
        """
        Abstract method to initialize output plugin
        """
        pass

    @abc.abstractmethod
    def stop(self) -> None:
        """
        Abstract method to shut down output plugin
        """
        pass

    @abc.abstractmethod
    def write(self, event: dict) -> None:
        """
        Handle a general event within the output plugin
        """
        pass

    def emit(self, event: dict) -> None:
        """
        This is the main emit() hook that gets called by the the Twisted logging

        To make this work with Cowrie, the event dictionary needs the following keys:
        - 'eventid'
        - 'sessionno' or 'session'
        - 'message' or 'format'
        """
        sessionno: str
        ev: dict

        # Ignore stdout and stderr in output plugins
        if "printed" in event:
            return

        # Ignore anything without eventid
        if "eventid" not in event:
            return

        # Ignore anything without session information
        if (
            "sessionno" not in event
            and "session" not in event
            and "system" not in event
        ):
            return

        # Ignore anything without message
        if "message" not in event and "format" not in event:
            return

        ev = convert(event)  # type: ignore
        ev["sensor"] = self.sensor

        if "isError" in ev:
            del ev["isError"]

        # Add ISO timestamp and sensor data
        if "time" not in ev:
            ev["time"] = time.time()
        ev["timestamp"] = formatTime(ev["time"], timeFormat=self.timeFormat)

        if "format" in ev and ("message" not in ev or ev["message"] == ()):
            try:
                ev["message"] = ev["format"] % ev
                del ev["format"]
            except Exception:
                pass

        # Explicit sessionno (from logDispatch) overrides from 'system'
        if "sessionno" in ev:
            sessionno = ev["sessionno"]
            del ev["sessionno"]
        # Maybe it's passed explicitly
        elif "session" in ev:
            # reverse engineer sessionno
            try:
                sessionno = next(
                    key
                    for key, value in self.sessions.items()
                    if value == ev["session"]
                )
            except StopIteration:
                return
        # Extract session id from the twisted log prefix
        elif "system" in ev:
            sessionno = "0"
            telnetmatch = self.telnetRegex.match(ev["system"])
            if telnetmatch:
                sessionno = "T{}".format(telnetmatch.groups()[0])
            else:
                sshmatch = self.sshRegex.match(ev["system"])
                if sshmatch:
                    sessionno = "S{}".format(sshmatch.groups()[0])
            if sessionno == "0":
                return

        if sessionno in self.ips:
            ev["src_ip"] = self.ips[sessionno]

        # Connection event is special. adds to session list
        if ev["eventid"] == "cowrie.session.connect":
            self.sessions[sessionno] = ev["session"]
            self.ips[sessionno] = ev["src_ip"]
        else:
            ev["session"] = self.sessions[sessionno]

        self.write(ev)

        # Disconnect is special, remove cached data
        if ev["eventid"] == "cowrie.session.closed":
            del self.sessions[sessionno]
            del self.ips[sessionno]<|MERGE_RESOLUTION|>--- conflicted
+++ resolved
@@ -85,17 +85,10 @@
     methods: stop, start and write
     """
 
-<<<<<<< HEAD
-    __metaclass__ = abc.ABCMeta
-
     def __init__(self) -> None:
         self.sessions: Dict[str, str] = {}
         self.ips: Dict[str, str] = {}
-=======
-    def __init__(self):
-        self.sessions = {}
-        self.ips = {}
->>>>>>> 8f3c1c4e
+
         # Need these for each individual transport, or else the session numbers overlap
         self.sshRegex: Pattern = re.compile(".*SSHTransport,([0-9]+),[0-9a-f:.]+$")
         self.telnetRegex: Pattern = re.compile(
