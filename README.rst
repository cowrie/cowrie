Cowrie
######

Welcome to the Cowrie GitHub repository
*****************************************

This is the official repository for the Cowrie SSH and Telnet
Honeypot effort.

What is Cowrie
*****************************************

Cowrie is a medium to high interaction SSH and Telnet honeypot
designed to log brute force attacks and the shell interaction
performed by the attacker. In medium interaction mode (shell) it
emulates a UNIX system in Python, in high interaction mode (proxy)
it functions as an SSH and telnet proxy to observe attacker behavior
to another system.

`Cowrie <http://github.com/cowrie/cowrie/>`_ is maintained by Michel Oosterhof.

Documentation
****************************************

The Documentation can be found `here <https://docs.cowrie.org/en/latest/index.html>`_.

Slack
*****************************************

You can join the Cowrie community at the following `Slack workspace <https://www.cowrie.org/slack/>`_.

Features
*****************************************

* Choose to run as an emulated shell (default):
   * Fake filesystem with the ability to add/remove files. A full fake filesystem resembling a Debian 5.0 installation is included
   * Possibility of adding fake file contents so the attacker can `cat` files such as `/etc/passwd`. Only minimal file contents are included
   * Cowrie saves files downloaded with wget/curl or uploaded with SFTP and scp for later inspection

* Or proxy SSH and telnet to another system
   * Run as a pure telnet and ssh proxy with monitoring
   * Or let Cowrie manage a pool of QEMU emulated servers to provide the systems to login to

For both settings:

* Session logs are stored in an `UML Compatible <http://user-mode-linux.sourceforge.net/>`_  format for easy replay with the `bin/playlog` utility.
* SFTP and SCP support for file upload
* Support for SSH exec commands
* Logging of direct-tcp connection attempts (ssh proxying)
* Forward SMTP connections to SMTP Honeypot (e.g. `mailoney <https://github.com/awhitehatter/mailoney>`_)
* JSON logging for easy processing in log management solutions

Docker
*****************************************

Docker images are available on Docker Hub.

* To get started quickly and give Cowrie a try, run::

    $ docker run -p 2222:2222 cowrie/cowrie:latest
    $ ssh -p 2222 root@localhost

<<<<<<< HEAD
* To just make it locally you need to run::

    $ make docker-build

For more detailed instructions on using Docker in Cowrie, check
:ref:`Building Docker Images<Building Docker Images>`

=======
>>>>>>> 9c5e7a0b
Requirements
*****************************************

Software required to run locally:

* Python 3.10+
* python-virtualenv

For Python dependencies, see `requirements.txt <https://github.com/cowrie/cowrie/blob/main/requirements.txt>`_.

Files of interest:
*****************************************

* `etc/cowrie.cfg` - Cowrie's configuration file.
* `etc/cowrie.cfg.dist <https://github.com/cowrie/cowrie/blob/main/etc/cowrie.cfg.dist>`_ - default settings, don't change this file
* `etc/userdb.txt` - credentials to access the honeypot
* `src/cowrie/data/fs.pickle` - fake filesystem, this only contains metadata (path, uid, gid, size)
* `honeyfs/ <https://github.com/cowrie/cowrie/tree/main/honeyfs>`_ - contents for the fake filesystem
* `honeyfs/etc/issue.net` - pre-login banner
* `honeyfs/etc/motd <https://github.com/cowrie/cowrie/blob/main/honeyfs/etc/issue>`_ - post-login banner
* `src/cowrie/data/txtcmds/` - output for simple fake commands
* `var/log/cowrie/cowrie.json` - audit output in JSON format
* `var/log/cowrie/cowrie.log` - log/debug output
* `var/lib/cowrie/tty/` - session logs, replayable with the `bin/playlog` utility.
* `var/lib/cowrie/downloads/` - files transferred from the attacker to the honeypot are stored here
* `bin/createfs` - create your own fake filesystem
* `bin/playlog` - utility to replay session logs

Contributors
***************

Many people have contributed to Cowrie over the years. Special thanks to:

* Upi Tamminen (desaster) for all his work developing Kippo on which Cowrie was based
* Dave Germiquet (davegermiquet) for TFTP support, unit tests, new process handling
* Olivier Bilodeau (obilodeau) for Telnet support
* Ivan Korolev (fe7ch) for many improvements over the years.
* Florian Pelgrim (craneworks) for his work on code cleanup and Docker.
* Guilherme Borges (sgtpepperpt) for SSH and telnet proxy (GSoC 2019)
* And many many others.<|MERGE_RESOLUTION|>--- conflicted
+++ resolved
@@ -60,16 +60,13 @@
     $ docker run -p 2222:2222 cowrie/cowrie:latest
     $ ssh -p 2222 root@localhost
 
-<<<<<<< HEAD
-* To just make it locally you need to run::
+* To just make it locally, run::
 
     $ make docker-build
 
 For more detailed instructions on using Docker in Cowrie, check
 :ref:`Building Docker Images<Building Docker Images>`
 
-=======
->>>>>>> 9c5e7a0b
 Requirements
 *****************************************
 
